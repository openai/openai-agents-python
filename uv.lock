--- conflicted
+++ resolved
@@ -1,5 +1,4 @@
 version = 1
-revision = 1
 requires-python = ">=3.9"
 resolution-markers = [
     "python_full_version >= '3.10'",
@@ -1065,7 +1064,7 @@
 
 [[package]]
 name = "openai"
-version = "1.69.0"
+version = "1.70.0"
 source = { registry = "https://pypi.org/simple" }
 dependencies = [
     { name = "anyio" },
@@ -1077,9 +1076,9 @@
     { name = "tqdm" },
     { name = "typing-extensions" },
 ]
-sdist = { url = "https://files.pythonhosted.org/packages/ab/99/d164612528dfb7a9b19330623daded608e75d25823b01f81e0376eb388a4/openai-1.69.0.tar.gz", hash = "sha256:7b8a10a8ff77e1ae827e5e4c8480410af2070fb68bc973d6c994cf8218f1f98d", size = 409579 }
-wheels = [
-    { url = "https://files.pythonhosted.org/packages/b8/a4/28113be8b7bc937656aaf7b06feff7e9a5eb742ee4e405c6c48c30d879c4/openai-1.69.0-py3-none-any.whl", hash = "sha256:73c4b2ddfd050060f8d93c70367189bd891e70a5adb6d69c04c3571f4fea5627", size = 599068 },
+sdist = { url = "https://files.pythonhosted.org/packages/87/f5/ae0f3cd226c2993b4ac1cc4b5f6ca099764689f403c14922c9356accec66/openai-1.70.0.tar.gz", hash = "sha256:e52a8d54c3efeb08cf58539b5b21a5abef25368b5432965e4de88cdf4e091b2b", size = 409640 }
+wheels = [
+    { url = "https://files.pythonhosted.org/packages/e2/39/c4b38317d2c702c4bc763957735aaeaf30dfc43b5b824121c49a4ba7ba0f/openai-1.70.0-py3-none-any.whl", hash = "sha256:f6438d053fd8b2e05fd6bef70871e832d9bbdf55e119d0ac5b92726f1ae6f614", size = 599070 },
 ]
 
 [[package]]
@@ -1133,12 +1132,8 @@
 requires-dist = [
     { name = "graphviz", marker = "extra == 'viz'", specifier = ">=0.17" },
     { name = "griffe", specifier = ">=1.5.6,<2" },
-<<<<<<< HEAD
-    { name = "mcp", marker = "python_full_version >= '3.10'" },
+    { name = "mcp", marker = "python_full_version >= '3.10'", specifier = ">=1.6.0,<2" },
     { name = "numpy", specifier = ">=2.0.2" },
-=======
-    { name = "mcp", marker = "python_full_version >= '3.10'", specifier = ">=1.6.0,<2" },
->>>>>>> 506d73cf
     { name = "numpy", marker = "python_full_version >= '3.10' and extra == 'voice'", specifier = ">=2.2.0,<3" },
     { name = "openai", specifier = ">=1.69.0" },
     { name = "pydantic", specifier = ">=2.10,<3" },
@@ -1147,7 +1142,6 @@
     { name = "typing-extensions", specifier = ">=4.12.2,<5" },
     { name = "websockets", marker = "extra == 'voice'", specifier = ">=15.0,<16" },
 ]
-provides-extras = ["voice", "viz"]
 
 [package.metadata.requires-dev]
 dev = [
