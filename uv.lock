version = 1
requires-python = ">=3.10"

[[package]]
name = "aiohappyeyeballs"
version = "2.5.0"
source = { registry = "https://pypi.org/simple" }
sdist = { url = "https://files.pythonhosted.org/packages/a2/0c/458958007041f4b4de2d307e6b75d9e7554dad0baf26fe7a48b741aac126/aiohappyeyeballs-2.5.0.tar.gz", hash = "sha256:18fde6204a76deeabc97c48bdd01d5801cfda5d6b9c8bbeb1aaaee9d648ca191", size = 22494 }
wheels = [
    { url = "https://files.pythonhosted.org/packages/1b/9a/e4886864ce06e1579bd428208127fbdc0d62049c751e4e9e3b509c0059dc/aiohappyeyeballs-2.5.0-py3-none-any.whl", hash = "sha256:0850b580748c7071db98bffff6d4c94028d0d3035acc20fd721a0ce7e8cac35d", size = 15128 },
]

[[package]]
name = "aiohttp"
version = "3.11.13"
source = { registry = "https://pypi.org/simple" }
dependencies = [
    { name = "aiohappyeyeballs" },
    { name = "aiosignal" },
    { name = "async-timeout", marker = "python_full_version < '3.11'" },
    { name = "attrs" },
    { name = "frozenlist" },
    { name = "multidict" },
    { name = "propcache" },
    { name = "yarl" },
]
sdist = { url = "https://files.pythonhosted.org/packages/b3/3f/c4a667d184c69667b8f16e0704127efc5f1e60577df429382b4d95fd381e/aiohttp-3.11.13.tar.gz", hash = "sha256:8ce789231404ca8fff7f693cdce398abf6d90fd5dae2b1847477196c243b1fbb", size = 7674284 }
wheels = [
    { url = "https://files.pythonhosted.org/packages/f2/49/18bde4fbe1f98a12fb548741e65b27c5f0991c1af4ad15c86b537a4ce94a/aiohttp-3.11.13-cp310-cp310-macosx_10_9_universal2.whl", hash = "sha256:a4fe27dbbeec445e6e1291e61d61eb212ee9fed6e47998b27de71d70d3e8777d", size = 708941 },
    { url = "https://files.pythonhosted.org/packages/99/24/417e5ab7074f5c97c9a794b6acdc59f47f2231d43e4d5cec06150035e61e/aiohttp-3.11.13-cp310-cp310-macosx_10_9_x86_64.whl", hash = "sha256:9e64ca2dbea28807f8484c13f684a2f761e69ba2640ec49dacd342763cc265ef", size = 468823 },
    { url = "https://files.pythonhosted.org/packages/76/93/159d3a2561bc6d64d32f779d08b17570b1c5fe55b985da7e2df9b3a4ff8f/aiohttp-3.11.13-cp310-cp310-macosx_11_0_arm64.whl", hash = "sha256:9840be675de208d1f68f84d578eaa4d1a36eee70b16ae31ab933520c49ba1325", size = 455984 },
    { url = "https://files.pythonhosted.org/packages/18/bc/ed0dce45da90d4618ae14e677abbd704aec02e0f54820ea3815c156f0759/aiohttp-3.11.13-cp310-cp310-manylinux_2_17_aarch64.manylinux2014_aarch64.whl", hash = "sha256:28a772757c9067e2aee8a6b2b425d0efaa628c264d6416d283694c3d86da7689", size = 1585022 },
    { url = "https://files.pythonhosted.org/packages/75/10/c1e6d59030fcf04ccc253193607b5b7ced0caffd840353e109c51134e5e9/aiohttp-3.11.13-cp310-cp310-manylinux_2_17_ppc64le.manylinux2014_ppc64le.whl", hash = "sha256:b88aca5adbf4625e11118df45acac29616b425833c3be7a05ef63a6a4017bfdb", size = 1632761 },
    { url = "https://files.pythonhosted.org/packages/2d/8e/da1a20fbd2c961f824dc8efeb8d31c32ed4af761c87de83032ad4c4f5237/aiohttp-3.11.13-cp310-cp310-manylinux_2_17_s390x.manylinux2014_s390x.whl", hash = "sha256:ce10ddfbe26ed5856d6902162f71b8fe08545380570a885b4ab56aecfdcb07f4", size = 1668720 },
    { url = "https://files.pythonhosted.org/packages/fa/9e/d0bbdc82236c3fe43b28b3338a13ef9b697b0f7a875b33b950b975cab1f6/aiohttp-3.11.13-cp310-cp310-manylinux_2_17_x86_64.manylinux2014_x86_64.whl", hash = "sha256:fa48dac27f41b36735c807d1ab093a8386701bbf00eb6b89a0f69d9fa26b3671", size = 1589941 },
    { url = "https://files.pythonhosted.org/packages/ed/14/248ed0385baeee854e495ca7f33b48bb151d1b226ddbf1585bdeb2301fbf/aiohttp-3.11.13-cp310-cp310-manylinux_2_5_i686.manylinux1_i686.manylinux_2_17_i686.manylinux2014_i686.whl", hash = "sha256:89ce611b1eac93ce2ade68f1470889e0173d606de20c85a012bfa24be96cf867", size = 1544978 },
    { url = "https://files.pythonhosted.org/packages/20/b0/b2ad9d24fe85db8330034ac45dde67799af40ca2363c0c9b30126e204ef3/aiohttp-3.11.13-cp310-cp310-musllinux_1_2_aarch64.whl", hash = "sha256:78e4dd9c34ec7b8b121854eb5342bac8b02aa03075ae8618b6210a06bbb8a115", size = 1529641 },
    { url = "https://files.pythonhosted.org/packages/11/c6/03bdcb73a67a380b9593d52613ea88edd21ddc4ff5aaf06d4f807dfa2220/aiohttp-3.11.13-cp310-cp310-musllinux_1_2_armv7l.whl", hash = "sha256:66047eacbc73e6fe2462b77ce39fc170ab51235caf331e735eae91c95e6a11e4", size = 1558027 },
    { url = "https://files.pythonhosted.org/packages/0d/ae/e45491c8ca4d1e30ff031fb25b44842e16c326f8467026c3eb2a9c167608/aiohttp-3.11.13-cp310-cp310-musllinux_1_2_i686.whl", hash = "sha256:5ad8f1c19fe277eeb8bc45741c6d60ddd11d705c12a4d8ee17546acff98e0802", size = 1536991 },
    { url = "https://files.pythonhosted.org/packages/19/89/10eb37351dd2b52928a54768a70a58171e43d7914685fe3feec8f681d905/aiohttp-3.11.13-cp310-cp310-musllinux_1_2_ppc64le.whl", hash = "sha256:64815c6f02e8506b10113ddbc6b196f58dbef135751cc7c32136df27b736db09", size = 1607848 },
    { url = "https://files.pythonhosted.org/packages/a4/fd/492dec170df6ea57bef4bcd26374befdc170b10ba9ac7f51a0214943c20a/aiohttp-3.11.13-cp310-cp310-musllinux_1_2_s390x.whl", hash = "sha256:967b93f21b426f23ca37329230d5bd122f25516ae2f24a9cea95a30023ff8283", size = 1629208 },
    { url = "https://files.pythonhosted.org/packages/70/46/ef8a02cb171d4779ca1632bc8ac0c5bb89729b091e2a3f4b895d688146b5/aiohttp-3.11.13-cp310-cp310-musllinux_1_2_x86_64.whl", hash = "sha256:cf1f31f83d16ec344136359001c5e871915c6ab685a3d8dee38e2961b4c81730", size = 1564684 },
    { url = "https://files.pythonhosted.org/packages/8a/03/b1b552d1112b72da94bd1f9f5efb8adbcbbafaa8d495fc0924cd80493f17/aiohttp-3.11.13-cp310-cp310-win32.whl", hash = "sha256:00c8ac69e259c60976aa2edae3f13d9991cf079aaa4d3cd5a49168ae3748dee3", size = 416982 },
    { url = "https://files.pythonhosted.org/packages/b0/2d/b6be8e7905ceba64121268ce28208bafe508a742c1467bf636a41d152284/aiohttp-3.11.13-cp310-cp310-win_amd64.whl", hash = "sha256:90d571c98d19a8b6e793b34aa4df4cee1e8fe2862d65cc49185a3a3d0a1a3996", size = 442389 },
    { url = "https://files.pythonhosted.org/packages/3b/93/8e012ae31ff1bda5d43565d6f9e0bad325ba6f3f2d78f298bd39645be8a3/aiohttp-3.11.13-cp311-cp311-macosx_10_9_universal2.whl", hash = "sha256:6b35aab22419ba45f8fc290d0010898de7a6ad131e468ffa3922b1b0b24e9d2e", size = 709013 },
    { url = "https://files.pythonhosted.org/packages/d8/be/fc7c436678ffe547d038319add8e44fd5e33090158752e5c480aed51a8d0/aiohttp-3.11.13-cp311-cp311-macosx_10_9_x86_64.whl", hash = "sha256:f81cba651db8795f688c589dd11a4fbb834f2e59bbf9bb50908be36e416dc760", size = 468896 },
    { url = "https://files.pythonhosted.org/packages/d9/1c/56906111ac9d4dab4baab43c89d35d5de1dbb38085150257895005b08bef/aiohttp-3.11.13-cp311-cp311-macosx_11_0_arm64.whl", hash = "sha256:f55d0f242c2d1fcdf802c8fabcff25a9d85550a4cf3a9cf5f2a6b5742c992839", size = 455968 },
    { url = "https://files.pythonhosted.org/packages/ba/16/229d36ed27c2bb350320364efb56f906af194616cc15fc5d87f3ef21dbef/aiohttp-3.11.13-cp311-cp311-manylinux_2_17_aarch64.manylinux2014_aarch64.whl", hash = "sha256:c4bea08a6aad9195ac9b1be6b0c7e8a702a9cec57ce6b713698b4a5afa9c2e33", size = 1686082 },
    { url = "https://files.pythonhosted.org/packages/3a/44/78fd174509c56028672e5dfef886569cfa1fced0c5fd5c4480426db19ac9/aiohttp-3.11.13-cp311-cp311-manylinux_2_17_ppc64le.manylinux2014_ppc64le.whl", hash = "sha256:c6070bcf2173a7146bb9e4735b3c62b2accba459a6eae44deea0eb23e0035a23", size = 1744056 },
    { url = "https://files.pythonhosted.org/packages/a3/11/325145c6dce8124b5caadbf763e908f2779c14bb0bc5868744d1e5cb9cb7/aiohttp-3.11.13-cp311-cp311-manylinux_2_17_s390x.manylinux2014_s390x.whl", hash = "sha256:718d5deb678bc4b9d575bfe83a59270861417da071ab44542d0fcb6faa686636", size = 1785810 },
    { url = "https://files.pythonhosted.org/packages/95/de/faba18a0af09969e10eb89fdbd4cb968bea95e75449a7fa944d4de7d1d2f/aiohttp-3.11.13-cp311-cp311-manylinux_2_17_x86_64.manylinux2014_x86_64.whl", hash = "sha256:0f6b2c5b4a4d22b8fb2c92ac98e0747f5f195e8e9448bfb7404cd77e7bfa243f", size = 1675540 },
    { url = "https://files.pythonhosted.org/packages/ea/53/0437c46e960b79ae3b1ff74c1ec12f04bf4f425bd349c8807acb38aae3d7/aiohttp-3.11.13-cp311-cp311-manylinux_2_5_i686.manylinux1_i686.manylinux_2_17_i686.manylinux2014_i686.whl", hash = "sha256:747ec46290107a490d21fe1ff4183bef8022b848cf9516970cb31de6d9460088", size = 1620210 },
    { url = "https://files.pythonhosted.org/packages/04/2f/31769ed8e29cc22baaa4005bd2749a7fd0f61ad0f86024d38dff8e394cf6/aiohttp-3.11.13-cp311-cp311-musllinux_1_2_aarch64.whl", hash = "sha256:01816f07c9cc9d80f858615b1365f8319d6a5fd079cd668cc58e15aafbc76a54", size = 1654399 },
    { url = "https://files.pythonhosted.org/packages/b0/24/acb24571815b9a86a8261577c920fd84f819178c02a75b05b1a0d7ab83fb/aiohttp-3.11.13-cp311-cp311-musllinux_1_2_armv7l.whl", hash = "sha256:a08ad95fcbd595803e0c4280671d808eb170a64ca3f2980dd38e7a72ed8d1fea", size = 1660424 },
    { url = "https://files.pythonhosted.org/packages/91/45/30ca0c3ba5bbf7592eee7489eae30437736f7ff912eaa04cfdcf74edca8c/aiohttp-3.11.13-cp311-cp311-musllinux_1_2_i686.whl", hash = "sha256:c97be90d70f7db3aa041d720bfb95f4869d6063fcdf2bb8333764d97e319b7d0", size = 1650415 },
    { url = "https://files.pythonhosted.org/packages/86/8d/4d887df5e732cc70349243c2c9784911979e7bd71c06f9e7717b8a896f75/aiohttp-3.11.13-cp311-cp311-musllinux_1_2_ppc64le.whl", hash = "sha256:ab915a57c65f7a29353c8014ac4be685c8e4a19e792a79fe133a8e101111438e", size = 1733292 },
    { url = "https://files.pythonhosted.org/packages/40/c9/bd950dac0a4c84d44d8da8d6e0f9c9511d45e02cf908a4e1fca591f46a25/aiohttp-3.11.13-cp311-cp311-musllinux_1_2_s390x.whl", hash = "sha256:35cda4e07f5e058a723436c4d2b7ba2124ab4e0aa49e6325aed5896507a8a42e", size = 1755536 },
    { url = "https://files.pythonhosted.org/packages/32/04/aafeda6b4ed3693a44bb89eae002ebaa74f88b2265a7e68f8a31c33330f5/aiohttp-3.11.13-cp311-cp311-musllinux_1_2_x86_64.whl", hash = "sha256:af55314407714fe77a68a9ccaab90fdb5deb57342585fd4a3a8102b6d4370080", size = 1693126 },
    { url = "https://files.pythonhosted.org/packages/a1/4f/67729187e884b0f002a0317d2cc7962a5a0416cadc95ea88ba92477290d9/aiohttp-3.11.13-cp311-cp311-win32.whl", hash = "sha256:42d689a5c0a0c357018993e471893e939f555e302313d5c61dfc566c2cad6185", size = 416800 },
    { url = "https://files.pythonhosted.org/packages/29/23/d98d491ca073ee92cc6a741be97b6b097fb06dacc5f95c0c9350787db549/aiohttp-3.11.13-cp311-cp311-win_amd64.whl", hash = "sha256:b73a2b139782a07658fbf170fe4bcdf70fc597fae5ffe75e5b67674c27434a9f", size = 442891 },
    { url = "https://files.pythonhosted.org/packages/9a/a9/6657664a55f78db8767e396cc9723782ed3311eb57704b0a5dacfa731916/aiohttp-3.11.13-cp312-cp312-macosx_10_13_universal2.whl", hash = "sha256:2eabb269dc3852537d57589b36d7f7362e57d1ece308842ef44d9830d2dc3c90", size = 705054 },
    { url = "https://files.pythonhosted.org/packages/3b/06/f7df1fe062d16422f70af5065b76264f40b382605cf7477fa70553a9c9c1/aiohttp-3.11.13-cp312-cp312-macosx_10_13_x86_64.whl", hash = "sha256:7b77ee42addbb1c36d35aca55e8cc6d0958f8419e458bb70888d8c69a4ca833d", size = 464440 },
    { url = "https://files.pythonhosted.org/packages/22/3a/8773ea866735754004d9f79e501fe988bdd56cfac7fdecbc8de17fc093eb/aiohttp-3.11.13-cp312-cp312-macosx_11_0_arm64.whl", hash = "sha256:55789e93c5ed71832e7fac868167276beadf9877b85697020c46e9a75471f55f", size = 456394 },
    { url = "https://files.pythonhosted.org/packages/7f/61/8e2f2af2327e8e475a2b0890f15ef0bbfd117e321cce1e1ed210df81bbac/aiohttp-3.11.13-cp312-cp312-manylinux_2_17_aarch64.manylinux2014_aarch64.whl", hash = "sha256:c929f9a7249a11e4aa5c157091cfad7f49cc6b13f4eecf9b747104befd9f56f2", size = 1682752 },
    { url = "https://files.pythonhosted.org/packages/24/ed/84fce816bc8da39aa3f6c1196fe26e47065fea882b1a67a808282029c079/aiohttp-3.11.13-cp312-cp312-manylinux_2_17_ppc64le.manylinux2014_ppc64le.whl", hash = "sha256:d33851d85537bbf0f6291ddc97926a754c8f041af759e0aa0230fe939168852b", size = 1737375 },
    { url = "https://files.pythonhosted.org/packages/d9/de/35a5ba9e3d21ebfda1ebbe66f6cc5cbb4d3ff9bd6a03e5e8a788954f8f27/aiohttp-3.11.13-cp312-cp312-manylinux_2_17_s390x.manylinux2014_s390x.whl", hash = "sha256:9229d8613bd8401182868fe95688f7581673e1c18ff78855671a4b8284f47bcb", size = 1793660 },
    { url = "https://files.pythonhosted.org/packages/ff/fe/0f650a8c7c72c8a07edf8ab164786f936668acd71786dd5885fc4b1ca563/aiohttp-3.11.13-cp312-cp312-manylinux_2_17_x86_64.manylinux2014_x86_64.whl", hash = "sha256:669dd33f028e54fe4c96576f406ebb242ba534dd3a981ce009961bf49960f117", size = 1692233 },
    { url = "https://files.pythonhosted.org/packages/a8/20/185378b3483f968c6303aafe1e33b0da0d902db40731b2b2b2680a631131/aiohttp-3.11.13-cp312-cp312-manylinux_2_5_i686.manylinux1_i686.manylinux_2_17_i686.manylinux2014_i686.whl", hash = "sha256:7c1b20a1ace54af7db1f95af85da530fe97407d9063b7aaf9ce6a32f44730778", size = 1619708 },
    { url = "https://files.pythonhosted.org/packages/a4/f9/d9c181750980b17e1e13e522d7e82a8d08d3d28a2249f99207ef5d8d738f/aiohttp-3.11.13-cp312-cp312-musllinux_1_2_aarch64.whl", hash = "sha256:5724cc77f4e648362ebbb49bdecb9e2b86d9b172c68a295263fa072e679ee69d", size = 1641802 },
    { url = "https://files.pythonhosted.org/packages/50/c7/1cb46b72b1788710343b6e59eaab9642bd2422f2d87ede18b1996e0aed8f/aiohttp-3.11.13-cp312-cp312-musllinux_1_2_armv7l.whl", hash = "sha256:aa36c35e94ecdb478246dd60db12aba57cfcd0abcad43c927a8876f25734d496", size = 1684678 },
    { url = "https://files.pythonhosted.org/packages/71/87/89b979391de840c5d7c34e78e1148cc731b8aafa84b6a51d02f44b4c66e2/aiohttp-3.11.13-cp312-cp312-musllinux_1_2_i686.whl", hash = "sha256:9b5b37c863ad5b0892cc7a4ceb1e435e5e6acd3f2f8d3e11fa56f08d3c67b820", size = 1646921 },
    { url = "https://files.pythonhosted.org/packages/a7/db/a463700ac85b72f8cf68093e988538faaf4e865e3150aa165cf80ee29d6e/aiohttp-3.11.13-cp312-cp312-musllinux_1_2_ppc64le.whl", hash = "sha256:e06cf4852ce8c4442a59bae5a3ea01162b8fcb49ab438d8548b8dc79375dad8a", size = 1702493 },
    { url = "https://files.pythonhosted.org/packages/b8/32/1084e65da3adfb08c7e1b3e94f3e4ded8bd707dee265a412bc377b7cd000/aiohttp-3.11.13-cp312-cp312-musllinux_1_2_s390x.whl", hash = "sha256:5194143927e494616e335d074e77a5dac7cd353a04755330c9adc984ac5a628e", size = 1735004 },
    { url = "https://files.pythonhosted.org/packages/a0/bb/a634cbdd97ce5d05c2054a9a35bfc32792d7e4f69d600ad7e820571d095b/aiohttp-3.11.13-cp312-cp312-musllinux_1_2_x86_64.whl", hash = "sha256:afcb6b275c2d2ba5d8418bf30a9654fa978b4f819c2e8db6311b3525c86fe637", size = 1694964 },
    { url = "https://files.pythonhosted.org/packages/fd/cf/7d29db4e5c28ec316e5d2ac9ac9df0e2e278e9ea910e5c4205b9b64c2c42/aiohttp-3.11.13-cp312-cp312-win32.whl", hash = "sha256:7104d5b3943c6351d1ad7027d90bdd0ea002903e9f610735ac99df3b81f102ee", size = 411746 },
    { url = "https://files.pythonhosted.org/packages/65/a9/13e69ad4fd62104ebd94617f9f2be58231b50bb1e6bac114f024303ac23b/aiohttp-3.11.13-cp312-cp312-win_amd64.whl", hash = "sha256:47dc018b1b220c48089b5b9382fbab94db35bef2fa192995be22cbad3c5730c8", size = 438078 },
    { url = "https://files.pythonhosted.org/packages/87/dc/7d58d33cec693f1ddf407d4ab975445f5cb507af95600f137b81683a18d8/aiohttp-3.11.13-cp313-cp313-macosx_10_13_universal2.whl", hash = "sha256:9862d077b9ffa015dbe3ce6c081bdf35135948cb89116e26667dd183550833d1", size = 698372 },
    { url = "https://files.pythonhosted.org/packages/84/e7/5d88514c9e24fbc8dd6117350a8ec4a9314f4adae6e89fe32e3e639b0c37/aiohttp-3.11.13-cp313-cp313-macosx_10_13_x86_64.whl", hash = "sha256:fbfef0666ae9e07abfa2c54c212ac18a1f63e13e0760a769f70b5717742f3ece", size = 461057 },
    { url = "https://files.pythonhosted.org/packages/96/1a/8143c48a929fa00c6324f85660cb0f47a55ed9385f0c1b72d4b8043acf8e/aiohttp-3.11.13-cp313-cp313-macosx_11_0_arm64.whl", hash = "sha256:93a1f7d857c4fcf7cabb1178058182c789b30d85de379e04f64c15b7e88d66fb", size = 453340 },
    { url = "https://files.pythonhosted.org/packages/2f/1c/b8010e4d65c5860d62681088e5376f3c0a940c5e3ca8989cae36ce8c3ea8/aiohttp-3.11.13-cp313-cp313-manylinux_2_17_aarch64.manylinux2014_aarch64.whl", hash = "sha256:ba40b7ae0f81c7029583a338853f6607b6d83a341a3dcde8bed1ea58a3af1df9", size = 1665561 },
    { url = "https://files.pythonhosted.org/packages/19/ed/a68c3ab2f92fdc17dfc2096117d1cfaa7f7bdded2a57bacbf767b104165b/aiohttp-3.11.13-cp313-cp313-manylinux_2_17_ppc64le.manylinux2014_ppc64le.whl", hash = "sha256:b5b95787335c483cd5f29577f42bbe027a412c5431f2f80a749c80d040f7ca9f", size = 1718335 },
    { url = "https://files.pythonhosted.org/packages/27/4f/3a0b6160ce663b8ebdb65d1eedff60900cd7108838c914d25952fe2b909f/aiohttp-3.11.13-cp313-cp313-manylinux_2_17_s390x.manylinux2014_s390x.whl", hash = "sha256:a7d474c5c1f0b9405c1565fafdc4429fa7d986ccbec7ce55bc6a330f36409cad", size = 1775522 },
    { url = "https://files.pythonhosted.org/packages/0b/58/9da09291e19696c452e7224c1ce8c6d23a291fe8cd5c6b247b51bcda07db/aiohttp-3.11.13-cp313-cp313-manylinux_2_17_x86_64.manylinux2014_x86_64.whl", hash = "sha256:1e83fb1991e9d8982b3b36aea1e7ad27ea0ce18c14d054c7a404d68b0319eebb", size = 1677566 },
    { url = "https://files.pythonhosted.org/packages/3d/18/6184f2bf8bbe397acbbbaa449937d61c20a6b85765f48e5eddc6d84957fe/aiohttp-3.11.13-cp313-cp313-manylinux_2_5_i686.manylinux1_i686.manylinux_2_17_i686.manylinux2014_i686.whl", hash = "sha256:4586a68730bd2f2b04a83e83f79d271d8ed13763f64b75920f18a3a677b9a7f0", size = 1603590 },
    { url = "https://files.pythonhosted.org/packages/04/94/91e0d1ca0793012ccd927e835540aa38cca98bdce2389256ab813ebd64a3/aiohttp-3.11.13-cp313-cp313-musllinux_1_2_aarch64.whl", hash = "sha256:9fe4eb0e7f50cdb99b26250d9328faef30b1175a5dbcfd6d0578d18456bac567", size = 1618688 },
    { url = "https://files.pythonhosted.org/packages/71/85/d13c3ea2e48a10b43668305d4903838834c3d4112e5229177fbcc23a56cd/aiohttp-3.11.13-cp313-cp313-musllinux_1_2_armv7l.whl", hash = "sha256:2a8a6bc19818ac3e5596310ace5aa50d918e1ebdcc204dc96e2f4d505d51740c", size = 1658053 },
    { url = "https://files.pythonhosted.org/packages/12/6a/3242a35100de23c1e8d9e05e8605e10f34268dee91b00d9d1e278c58eb80/aiohttp-3.11.13-cp313-cp313-musllinux_1_2_i686.whl", hash = "sha256:7f27eec42f6c3c1df09cfc1f6786308f8b525b8efaaf6d6bd76c1f52c6511f6a", size = 1616917 },
    { url = "https://files.pythonhosted.org/packages/f5/b3/3f99b6f0a9a79590a7ba5655dbde8408c685aa462247378c977603464d0a/aiohttp-3.11.13-cp313-cp313-musllinux_1_2_ppc64le.whl", hash = "sha256:2a4a13dfbb23977a51853b419141cd0a9b9573ab8d3a1455c6e63561387b52ff", size = 1685872 },
    { url = "https://files.pythonhosted.org/packages/8a/2e/99672181751f280a85e24fcb9a2c2469e8b1a0de1746b7b5c45d1eb9a999/aiohttp-3.11.13-cp313-cp313-musllinux_1_2_s390x.whl", hash = "sha256:02876bf2f69b062584965507b07bc06903c2dc93c57a554b64e012d636952654", size = 1715719 },
    { url = "https://files.pythonhosted.org/packages/7a/cd/68030356eb9a7d57b3e2823c8a852709d437abb0fbff41a61ebc351b7625/aiohttp-3.11.13-cp313-cp313-musllinux_1_2_x86_64.whl", hash = "sha256:b992778d95b60a21c4d8d4a5f15aaab2bd3c3e16466a72d7f9bfd86e8cea0d4b", size = 1673166 },
    { url = "https://files.pythonhosted.org/packages/03/61/425397a9a2839c609d09fdb53d940472f316a2dbeaa77a35b2628dae6284/aiohttp-3.11.13-cp313-cp313-win32.whl", hash = "sha256:507ab05d90586dacb4f26a001c3abf912eb719d05635cbfad930bdbeb469b36c", size = 410615 },
    { url = "https://files.pythonhosted.org/packages/9c/54/ebb815bc0fe057d8e7a11c086c479e972e827082f39aeebc6019dd4f0862/aiohttp-3.11.13-cp313-cp313-win_amd64.whl", hash = "sha256:5ceb81a4db2decdfa087381b5fc5847aa448244f973e5da232610304e199e7b2", size = 436452 },
]

[[package]]
name = "aiosignal"
version = "1.3.2"
source = { registry = "https://pypi.org/simple" }
dependencies = [
    { name = "frozenlist" },
]
sdist = { url = "https://files.pythonhosted.org/packages/ba/b5/6d55e80f6d8a08ce22b982eafa278d823b541c925f11ee774b0b9c43473d/aiosignal-1.3.2.tar.gz", hash = "sha256:a8c255c66fafb1e499c9351d0bf32ff2d8a0321595ebac3b93713656d2436f54", size = 19424 }
wheels = [
    { url = "https://files.pythonhosted.org/packages/ec/6a/bc7e17a3e87a2985d3e8f4da4cd0f481060eb78fb08596c42be62c90a4d9/aiosignal-1.3.2-py2.py3-none-any.whl", hash = "sha256:45cde58e409a301715980c2b01d0c28bdde3770d8290b5eb2173759d9acb31a5", size = 7597 },
]

[[package]]
name = "annotated-types"
version = "0.7.0"
source = { registry = "https://pypi.org/simple" }
sdist = { url = "https://files.pythonhosted.org/packages/ee/67/531ea369ba64dcff5ec9c3402f9f51bf748cec26dde048a2f973a4eea7f5/annotated_types-0.7.0.tar.gz", hash = "sha256:aff07c09a53a08bc8cfccb9c85b05f1aa9a2a6f23728d790723543408344ce89", size = 16081 }
wheels = [
    { url = "https://files.pythonhosted.org/packages/78/b6/6307fbef88d9b5ee7421e68d78a9f162e0da4900bc5f5793f6d3d0e34fb8/annotated_types-0.7.0-py3-none-any.whl", hash = "sha256:1f02e8b43a8fbbc3f3e0d4f0f4bfc8131bcb4eebe8849b8e5c773f3a1c582a53", size = 13643 },
]

[[package]]
name = "anyio"
version = "4.8.0"
source = { registry = "https://pypi.org/simple" }
dependencies = [
    { name = "exceptiongroup", marker = "python_full_version < '3.11'" },
    { name = "idna" },
    { name = "sniffio" },
    { name = "typing-extensions", marker = "python_full_version < '3.13'" },
]
sdist = { url = "https://files.pythonhosted.org/packages/a3/73/199a98fc2dae33535d6b8e8e6ec01f8c1d76c9adb096c6b7d64823038cde/anyio-4.8.0.tar.gz", hash = "sha256:1d9fe889df5212298c0c0723fa20479d1b94883a2df44bd3897aa91083316f7a", size = 181126 }
wheels = [
    { url = "https://files.pythonhosted.org/packages/46/eb/e7f063ad1fec6b3178a3cd82d1a3c4de82cccf283fc42746168188e1cdd5/anyio-4.8.0-py3-none-any.whl", hash = "sha256:b5011f270ab5eb0abf13385f851315585cc37ef330dd88e27ec3d34d651fd47a", size = 96041 },
]

[[package]]
name = "async-timeout"
version = "5.0.1"
source = { registry = "https://pypi.org/simple" }
sdist = { url = "https://files.pythonhosted.org/packages/a5/ae/136395dfbfe00dfc94da3f3e136d0b13f394cba8f4841120e34226265780/async_timeout-5.0.1.tar.gz", hash = "sha256:d9321a7a3d5a6a5e187e824d2fa0793ce379a202935782d555d6e9d2735677d3", size = 9274 }
wheels = [
    { url = "https://files.pythonhosted.org/packages/fe/ba/e2081de779ca30d473f21f5b30e0e737c438205440784c7dfc81efc2b029/async_timeout-5.0.1-py3-none-any.whl", hash = "sha256:39e3809566ff85354557ec2398b55e096c8364bacac9405a7a1fa429e77fe76c", size = 6233 },
]

[[package]]
name = "attrs"
version = "25.1.0"
source = { registry = "https://pypi.org/simple" }
sdist = { url = "https://files.pythonhosted.org/packages/49/7c/fdf464bcc51d23881d110abd74b512a42b3d5d376a55a831b44c603ae17f/attrs-25.1.0.tar.gz", hash = "sha256:1c97078a80c814273a76b2a298a932eb681c87415c11dee0a6921de7f1b02c3e", size = 810562 }
wheels = [
    { url = "https://files.pythonhosted.org/packages/fc/30/d4986a882011f9df997a55e6becd864812ccfcd821d64aac8570ee39f719/attrs-25.1.0-py3-none-any.whl", hash = "sha256:c75a69e28a550a7e93789579c22aa26b0f5b83b75dc4e08fe092980051e1090a", size = 63152 },
]

[[package]]
name = "babel"
version = "2.17.0"
source = { registry = "https://pypi.org/simple" }
sdist = { url = "https://files.pythonhosted.org/packages/7d/6b/d52e42361e1aa00709585ecc30b3f9684b3ab62530771402248b1b1d6240/babel-2.17.0.tar.gz", hash = "sha256:0c54cffb19f690cdcc52a3b50bcbf71e07a808d1c80d549f2459b9d2cf0afb9d", size = 9951852 }
wheels = [
    { url = "https://files.pythonhosted.org/packages/b7/b8/3fe70c75fe32afc4bb507f75563d39bc5642255d1d94f1f23604725780bf/babel-2.17.0-py3-none-any.whl", hash = "sha256:4d0b53093fdfb4b21c92b5213dba5a1b23885afa8383709427046b21c366e5f2", size = 10182537 },
]

[[package]]
name = "backrefs"
version = "5.8"
source = { registry = "https://pypi.org/simple" }
sdist = { url = "https://files.pythonhosted.org/packages/6c/46/caba1eb32fa5784428ab401a5487f73db4104590ecd939ed9daaf18b47e0/backrefs-5.8.tar.gz", hash = "sha256:2cab642a205ce966af3dd4b38ee36009b31fa9502a35fd61d59ccc116e40a6bd", size = 6773994 }
wheels = [
    { url = "https://files.pythonhosted.org/packages/bf/cb/d019ab87fe70e0fe3946196d50d6a4428623dc0c38a6669c8cae0320fbf3/backrefs-5.8-py310-none-any.whl", hash = "sha256:c67f6638a34a5b8730812f5101376f9d41dc38c43f1fdc35cb54700f6ed4465d", size = 380337 },
    { url = "https://files.pythonhosted.org/packages/a9/86/abd17f50ee21b2248075cb6924c6e7f9d23b4925ca64ec660e869c2633f1/backrefs-5.8-py311-none-any.whl", hash = "sha256:2e1c15e4af0e12e45c8701bd5da0902d326b2e200cafcd25e49d9f06d44bb61b", size = 392142 },
    { url = "https://files.pythonhosted.org/packages/b3/04/7b415bd75c8ab3268cc138c76fa648c19495fcc7d155508a0e62f3f82308/backrefs-5.8-py312-none-any.whl", hash = "sha256:bbef7169a33811080d67cdf1538c8289f76f0942ff971222a16034da88a73486", size = 398021 },
    { url = "https://files.pythonhosted.org/packages/04/b8/60dcfb90eb03a06e883a92abbc2ab95c71f0d8c9dd0af76ab1d5ce0b1402/backrefs-5.8-py313-none-any.whl", hash = "sha256:e3a63b073867dbefd0536425f43db618578528e3896fb77be7141328642a1585", size = 399915 },
    { url = "https://files.pythonhosted.org/packages/0c/37/fb6973edeb700f6e3d6ff222400602ab1830446c25c7b4676d8de93e65b8/backrefs-5.8-py39-none-any.whl", hash = "sha256:a66851e4533fb5b371aa0628e1fee1af05135616b86140c9d787a2ffdf4b8fdc", size = 380336 },
]

[[package]]
name = "certifi"
version = "2025.1.31"
source = { registry = "https://pypi.org/simple" }
sdist = { url = "https://files.pythonhosted.org/packages/1c/ab/c9f1e32b7b1bf505bf26f0ef697775960db7932abeb7b516de930ba2705f/certifi-2025.1.31.tar.gz", hash = "sha256:3d5da6925056f6f18f119200434a4780a94263f10d1c21d032a6f6b2baa20651", size = 167577 }
wheels = [
    { url = "https://files.pythonhosted.org/packages/38/fc/bce832fd4fd99766c04d1ee0eead6b0ec6486fb100ae5e74c1d91292b982/certifi-2025.1.31-py3-none-any.whl", hash = "sha256:ca78db4565a652026a4db2bcdf68f2fb589ea80d0be70e03929ed730746b84fe", size = 166393 },
]

[[package]]
name = "charset-normalizer"
version = "3.4.1"
source = { registry = "https://pypi.org/simple" }
sdist = { url = "https://files.pythonhosted.org/packages/16/b0/572805e227f01586461c80e0fd25d65a2115599cc9dad142fee4b747c357/charset_normalizer-3.4.1.tar.gz", hash = "sha256:44251f18cd68a75b56585dd00dae26183e102cd5e0f9f1466e6df5da2ed64ea3", size = 123188 }
wheels = [
    { url = "https://files.pythonhosted.org/packages/0d/58/5580c1716040bc89206c77d8f74418caf82ce519aae06450393ca73475d1/charset_normalizer-3.4.1-cp310-cp310-macosx_10_9_universal2.whl", hash = "sha256:91b36a978b5ae0ee86c394f5a54d6ef44db1de0815eb43de826d41d21e4af3de", size = 198013 },
    { url = "https://files.pythonhosted.org/packages/d0/11/00341177ae71c6f5159a08168bcb98c6e6d196d372c94511f9f6c9afe0c6/charset_normalizer-3.4.1-cp310-cp310-manylinux_2_17_aarch64.manylinux2014_aarch64.whl", hash = "sha256:7461baadb4dc00fd9e0acbe254e3d7d2112e7f92ced2adc96e54ef6501c5f176", size = 141285 },
    { url = "https://files.pythonhosted.org/packages/01/09/11d684ea5819e5a8f5100fb0b38cf8d02b514746607934134d31233e02c8/charset_normalizer-3.4.1-cp310-cp310-manylinux_2_17_ppc64le.manylinux2014_ppc64le.whl", hash = "sha256:e218488cd232553829be0664c2292d3af2eeeb94b32bea483cf79ac6a694e037", size = 151449 },
    { url = "https://files.pythonhosted.org/packages/08/06/9f5a12939db324d905dc1f70591ae7d7898d030d7662f0d426e2286f68c9/charset_normalizer-3.4.1-cp310-cp310-manylinux_2_17_s390x.manylinux2014_s390x.whl", hash = "sha256:80ed5e856eb7f30115aaf94e4a08114ccc8813e6ed1b5efa74f9f82e8509858f", size = 143892 },
    { url = "https://files.pythonhosted.org/packages/93/62/5e89cdfe04584cb7f4d36003ffa2936681b03ecc0754f8e969c2becb7e24/charset_normalizer-3.4.1-cp310-cp310-manylinux_2_17_x86_64.manylinux2014_x86_64.whl", hash = "sha256:b010a7a4fd316c3c484d482922d13044979e78d1861f0e0650423144c616a46a", size = 146123 },
    { url = "https://files.pythonhosted.org/packages/a9/ac/ab729a15c516da2ab70a05f8722ecfccc3f04ed7a18e45c75bbbaa347d61/charset_normalizer-3.4.1-cp310-cp310-manylinux_2_5_i686.manylinux1_i686.manylinux_2_17_i686.manylinux2014_i686.whl", hash = "sha256:4532bff1b8421fd0a320463030c7520f56a79c9024a4e88f01c537316019005a", size = 147943 },
    { url = "https://files.pythonhosted.org/packages/03/d2/3f392f23f042615689456e9a274640c1d2e5dd1d52de36ab8f7955f8f050/charset_normalizer-3.4.1-cp310-cp310-musllinux_1_2_aarch64.whl", hash = "sha256:d973f03c0cb71c5ed99037b870f2be986c3c05e63622c017ea9816881d2dd247", size = 142063 },
    { url = "https://files.pythonhosted.org/packages/f2/e3/e20aae5e1039a2cd9b08d9205f52142329f887f8cf70da3650326670bddf/charset_normalizer-3.4.1-cp310-cp310-musllinux_1_2_i686.whl", hash = "sha256:3a3bd0dcd373514dcec91c411ddb9632c0d7d92aed7093b8c3bbb6d69ca74408", size = 150578 },
    { url = "https://files.pythonhosted.org/packages/8d/af/779ad72a4da0aed925e1139d458adc486e61076d7ecdcc09e610ea8678db/charset_normalizer-3.4.1-cp310-cp310-musllinux_1_2_ppc64le.whl", hash = "sha256:d9c3cdf5390dcd29aa8056d13e8e99526cda0305acc038b96b30352aff5ff2bb", size = 153629 },
    { url = "https://files.pythonhosted.org/packages/c2/b6/7aa450b278e7aa92cf7732140bfd8be21f5f29d5bf334ae987c945276639/charset_normalizer-3.4.1-cp310-cp310-musllinux_1_2_s390x.whl", hash = "sha256:2bdfe3ac2e1bbe5b59a1a63721eb3b95fc9b6817ae4a46debbb4e11f6232428d", size = 150778 },
    { url = "https://files.pythonhosted.org/packages/39/f4/d9f4f712d0951dcbfd42920d3db81b00dd23b6ab520419626f4023334056/charset_normalizer-3.4.1-cp310-cp310-musllinux_1_2_x86_64.whl", hash = "sha256:eab677309cdb30d047996b36d34caeda1dc91149e4fdca0b1a039b3f79d9a807", size = 146453 },
    { url = "https://files.pythonhosted.org/packages/49/2b/999d0314e4ee0cff3cb83e6bc9aeddd397eeed693edb4facb901eb8fbb69/charset_normalizer-3.4.1-cp310-cp310-win32.whl", hash = "sha256:c0429126cf75e16c4f0ad00ee0eae4242dc652290f940152ca8c75c3a4b6ee8f", size = 95479 },
    { url = "https://files.pythonhosted.org/packages/2d/ce/3cbed41cff67e455a386fb5e5dd8906cdda2ed92fbc6297921f2e4419309/charset_normalizer-3.4.1-cp310-cp310-win_amd64.whl", hash = "sha256:9f0b8b1c6d84c8034a44893aba5e767bf9c7a211e313a9605d9c617d7083829f", size = 102790 },
    { url = "https://files.pythonhosted.org/packages/72/80/41ef5d5a7935d2d3a773e3eaebf0a9350542f2cab4eac59a7a4741fbbbbe/charset_normalizer-3.4.1-cp311-cp311-macosx_10_9_universal2.whl", hash = "sha256:8bfa33f4f2672964266e940dd22a195989ba31669bd84629f05fab3ef4e2d125", size = 194995 },
    { url = "https://files.pythonhosted.org/packages/7a/28/0b9fefa7b8b080ec492110af6d88aa3dea91c464b17d53474b6e9ba5d2c5/charset_normalizer-3.4.1-cp311-cp311-manylinux_2_17_aarch64.manylinux2014_aarch64.whl", hash = "sha256:28bf57629c75e810b6ae989f03c0828d64d6b26a5e205535585f96093e405ed1", size = 139471 },
    { url = "https://files.pythonhosted.org/packages/71/64/d24ab1a997efb06402e3fc07317e94da358e2585165930d9d59ad45fcae2/charset_normalizer-3.4.1-cp311-cp311-manylinux_2_17_ppc64le.manylinux2014_ppc64le.whl", hash = "sha256:f08ff5e948271dc7e18a35641d2f11a4cd8dfd5634f55228b691e62b37125eb3", size = 149831 },
    { url = "https://files.pythonhosted.org/packages/37/ed/be39e5258e198655240db5e19e0b11379163ad7070962d6b0c87ed2c4d39/charset_normalizer-3.4.1-cp311-cp311-manylinux_2_17_s390x.manylinux2014_s390x.whl", hash = "sha256:234ac59ea147c59ee4da87a0c0f098e9c8d169f4dc2a159ef720f1a61bbe27cd", size = 142335 },
    { url = "https://files.pythonhosted.org/packages/88/83/489e9504711fa05d8dde1574996408026bdbdbd938f23be67deebb5eca92/charset_normalizer-3.4.1-cp311-cp311-manylinux_2_17_x86_64.manylinux2014_x86_64.whl", hash = "sha256:fd4ec41f914fa74ad1b8304bbc634b3de73d2a0889bd32076342a573e0779e00", size = 143862 },
    { url = "https://files.pythonhosted.org/packages/c6/c7/32da20821cf387b759ad24627a9aca289d2822de929b8a41b6241767b461/charset_normalizer-3.4.1-cp311-cp311-manylinux_2_5_i686.manylinux1_i686.manylinux_2_17_i686.manylinux2014_i686.whl", hash = "sha256:eea6ee1db730b3483adf394ea72f808b6e18cf3cb6454b4d86e04fa8c4327a12", size = 145673 },
    { url = "https://files.pythonhosted.org/packages/68/85/f4288e96039abdd5aeb5c546fa20a37b50da71b5cf01e75e87f16cd43304/charset_normalizer-3.4.1-cp311-cp311-musllinux_1_2_aarch64.whl", hash = "sha256:c96836c97b1238e9c9e3fe90844c947d5afbf4f4c92762679acfe19927d81d77", size = 140211 },
    { url = "https://files.pythonhosted.org/packages/28/a3/a42e70d03cbdabc18997baf4f0227c73591a08041c149e710045c281f97b/charset_normalizer-3.4.1-cp311-cp311-musllinux_1_2_i686.whl", hash = "sha256:4d86f7aff21ee58f26dcf5ae81a9addbd914115cdebcbb2217e4f0ed8982e146", size = 148039 },
    { url = "https://files.pythonhosted.org/packages/85/e4/65699e8ab3014ecbe6f5c71d1a55d810fb716bbfd74f6283d5c2aa87febf/charset_normalizer-3.4.1-cp311-cp311-musllinux_1_2_ppc64le.whl", hash = "sha256:09b5e6733cbd160dcc09589227187e242a30a49ca5cefa5a7edd3f9d19ed53fd", size = 151939 },
    { url = "https://files.pythonhosted.org/packages/b1/82/8e9fe624cc5374193de6860aba3ea8070f584c8565ee77c168ec13274bd2/charset_normalizer-3.4.1-cp311-cp311-musllinux_1_2_s390x.whl", hash = "sha256:5777ee0881f9499ed0f71cc82cf873d9a0ca8af166dfa0af8ec4e675b7df48e6", size = 149075 },
    { url = "https://files.pythonhosted.org/packages/3d/7b/82865ba54c765560c8433f65e8acb9217cb839a9e32b42af4aa8e945870f/charset_normalizer-3.4.1-cp311-cp311-musllinux_1_2_x86_64.whl", hash = "sha256:237bdbe6159cff53b4f24f397d43c6336c6b0b42affbe857970cefbb620911c8", size = 144340 },
    { url = "https://files.pythonhosted.org/packages/b5/b6/9674a4b7d4d99a0d2df9b215da766ee682718f88055751e1e5e753c82db0/charset_normalizer-3.4.1-cp311-cp311-win32.whl", hash = "sha256:8417cb1f36cc0bc7eaba8ccb0e04d55f0ee52df06df3ad55259b9a323555fc8b", size = 95205 },
    { url = "https://files.pythonhosted.org/packages/1e/ab/45b180e175de4402dcf7547e4fb617283bae54ce35c27930a6f35b6bef15/charset_normalizer-3.4.1-cp311-cp311-win_amd64.whl", hash = "sha256:d7f50a1f8c450f3925cb367d011448c39239bb3eb4117c36a6d354794de4ce76", size = 102441 },
    { url = "https://files.pythonhosted.org/packages/0a/9a/dd1e1cdceb841925b7798369a09279bd1cf183cef0f9ddf15a3a6502ee45/charset_normalizer-3.4.1-cp312-cp312-macosx_10_13_universal2.whl", hash = "sha256:73d94b58ec7fecbc7366247d3b0b10a21681004153238750bb67bd9012414545", size = 196105 },
    { url = "https://files.pythonhosted.org/packages/d3/8c/90bfabf8c4809ecb648f39794cf2a84ff2e7d2a6cf159fe68d9a26160467/charset_normalizer-3.4.1-cp312-cp312-manylinux_2_17_aarch64.manylinux2014_aarch64.whl", hash = "sha256:dad3e487649f498dd991eeb901125411559b22e8d7ab25d3aeb1af367df5efd7", size = 140404 },
    { url = "https://files.pythonhosted.org/packages/ad/8f/e410d57c721945ea3b4f1a04b74f70ce8fa800d393d72899f0a40526401f/charset_normalizer-3.4.1-cp312-cp312-manylinux_2_17_ppc64le.manylinux2014_ppc64le.whl", hash = "sha256:c30197aa96e8eed02200a83fba2657b4c3acd0f0aa4bdc9f6c1af8e8962e0757", size = 150423 },
    { url = "https://files.pythonhosted.org/packages/f0/b8/e6825e25deb691ff98cf5c9072ee0605dc2acfca98af70c2d1b1bc75190d/charset_normalizer-3.4.1-cp312-cp312-manylinux_2_17_s390x.manylinux2014_s390x.whl", hash = "sha256:2369eea1ee4a7610a860d88f268eb39b95cb588acd7235e02fd5a5601773d4fa", size = 143184 },
    { url = "https://files.pythonhosted.org/packages/3e/a2/513f6cbe752421f16d969e32f3583762bfd583848b763913ddab8d9bfd4f/charset_normalizer-3.4.1-cp312-cp312-manylinux_2_17_x86_64.manylinux2014_x86_64.whl", hash = "sha256:bc2722592d8998c870fa4e290c2eec2c1569b87fe58618e67d38b4665dfa680d", size = 145268 },
    { url = "https://files.pythonhosted.org/packages/74/94/8a5277664f27c3c438546f3eb53b33f5b19568eb7424736bdc440a88a31f/charset_normalizer-3.4.1-cp312-cp312-manylinux_2_5_i686.manylinux1_i686.manylinux_2_17_i686.manylinux2014_i686.whl", hash = "sha256:ffc9202a29ab3920fa812879e95a9e78b2465fd10be7fcbd042899695d75e616", size = 147601 },
    { url = "https://files.pythonhosted.org/packages/7c/5f/6d352c51ee763623a98e31194823518e09bfa48be2a7e8383cf691bbb3d0/charset_normalizer-3.4.1-cp312-cp312-musllinux_1_2_aarch64.whl", hash = "sha256:804a4d582ba6e5b747c625bf1255e6b1507465494a40a2130978bda7b932c90b", size = 141098 },
    { url = "https://files.pythonhosted.org/packages/78/d4/f5704cb629ba5ab16d1d3d741396aec6dc3ca2b67757c45b0599bb010478/charset_normalizer-3.4.1-cp312-cp312-musllinux_1_2_i686.whl", hash = "sha256:0f55e69f030f7163dffe9fd0752b32f070566451afe180f99dbeeb81f511ad8d", size = 149520 },
    { url = "https://files.pythonhosted.org/packages/c5/96/64120b1d02b81785f222b976c0fb79a35875457fa9bb40827678e54d1bc8/charset_normalizer-3.4.1-cp312-cp312-musllinux_1_2_ppc64le.whl", hash = "sha256:c4c3e6da02df6fa1410a7680bd3f63d4f710232d3139089536310d027950696a", size = 152852 },
    { url = "https://files.pythonhosted.org/packages/84/c9/98e3732278a99f47d487fd3468bc60b882920cef29d1fa6ca460a1fdf4e6/charset_normalizer-3.4.1-cp312-cp312-musllinux_1_2_s390x.whl", hash = "sha256:5df196eb874dae23dcfb968c83d4f8fdccb333330fe1fc278ac5ceeb101003a9", size = 150488 },
    { url = "https://files.pythonhosted.org/packages/13/0e/9c8d4cb99c98c1007cc11eda969ebfe837bbbd0acdb4736d228ccaabcd22/charset_normalizer-3.4.1-cp312-cp312-musllinux_1_2_x86_64.whl", hash = "sha256:e358e64305fe12299a08e08978f51fc21fac060dcfcddd95453eabe5b93ed0e1", size = 146192 },
    { url = "https://files.pythonhosted.org/packages/b2/21/2b6b5b860781a0b49427309cb8670785aa543fb2178de875b87b9cc97746/charset_normalizer-3.4.1-cp312-cp312-win32.whl", hash = "sha256:9b23ca7ef998bc739bf6ffc077c2116917eabcc901f88da1b9856b210ef63f35", size = 95550 },
    { url = "https://files.pythonhosted.org/packages/21/5b/1b390b03b1d16c7e382b561c5329f83cc06623916aab983e8ab9239c7d5c/charset_normalizer-3.4.1-cp312-cp312-win_amd64.whl", hash = "sha256:6ff8a4a60c227ad87030d76e99cd1698345d4491638dfa6673027c48b3cd395f", size = 102785 },
    { url = "https://files.pythonhosted.org/packages/38/94/ce8e6f63d18049672c76d07d119304e1e2d7c6098f0841b51c666e9f44a0/charset_normalizer-3.4.1-cp313-cp313-macosx_10_13_universal2.whl", hash = "sha256:aabfa34badd18f1da5ec1bc2715cadc8dca465868a4e73a0173466b688f29dda", size = 195698 },
    { url = "https://files.pythonhosted.org/packages/24/2e/dfdd9770664aae179a96561cc6952ff08f9a8cd09a908f259a9dfa063568/charset_normalizer-3.4.1-cp313-cp313-manylinux_2_17_aarch64.manylinux2014_aarch64.whl", hash = "sha256:22e14b5d70560b8dd51ec22863f370d1e595ac3d024cb8ad7d308b4cd95f8313", size = 140162 },
    { url = "https://files.pythonhosted.org/packages/24/4e/f646b9093cff8fc86f2d60af2de4dc17c759de9d554f130b140ea4738ca6/charset_normalizer-3.4.1-cp313-cp313-manylinux_2_17_ppc64le.manylinux2014_ppc64le.whl", hash = "sha256:8436c508b408b82d87dc5f62496973a1805cd46727c34440b0d29d8a2f50a6c9", size = 150263 },
    { url = "https://files.pythonhosted.org/packages/5e/67/2937f8d548c3ef6e2f9aab0f6e21001056f692d43282b165e7c56023e6dd/charset_normalizer-3.4.1-cp313-cp313-manylinux_2_17_s390x.manylinux2014_s390x.whl", hash = "sha256:2d074908e1aecee37a7635990b2c6d504cd4766c7bc9fc86d63f9c09af3fa11b", size = 142966 },
    { url = "https://files.pythonhosted.org/packages/52/ed/b7f4f07de100bdb95c1756d3a4d17b90c1a3c53715c1a476f8738058e0fa/charset_normalizer-3.4.1-cp313-cp313-manylinux_2_17_x86_64.manylinux2014_x86_64.whl", hash = "sha256:955f8851919303c92343d2f66165294848d57e9bba6cf6e3625485a70a038d11", size = 144992 },
    { url = "https://files.pythonhosted.org/packages/96/2c/d49710a6dbcd3776265f4c923bb73ebe83933dfbaa841c5da850fe0fd20b/charset_normalizer-3.4.1-cp313-cp313-manylinux_2_5_i686.manylinux1_i686.manylinux_2_17_i686.manylinux2014_i686.whl", hash = "sha256:44ecbf16649486d4aebafeaa7ec4c9fed8b88101f4dd612dcaf65d5e815f837f", size = 147162 },
    { url = "https://files.pythonhosted.org/packages/b4/41/35ff1f9a6bd380303dea55e44c4933b4cc3c4850988927d4082ada230273/charset_normalizer-3.4.1-cp313-cp313-musllinux_1_2_aarch64.whl", hash = "sha256:0924e81d3d5e70f8126529951dac65c1010cdf117bb75eb02dd12339b57749dd", size = 140972 },
    { url = "https://files.pythonhosted.org/packages/fb/43/c6a0b685fe6910d08ba971f62cd9c3e862a85770395ba5d9cad4fede33ab/charset_normalizer-3.4.1-cp313-cp313-musllinux_1_2_i686.whl", hash = "sha256:2967f74ad52c3b98de4c3b32e1a44e32975e008a9cd2a8cc8966d6a5218c5cb2", size = 149095 },
    { url = "https://files.pythonhosted.org/packages/4c/ff/a9a504662452e2d2878512115638966e75633519ec11f25fca3d2049a94a/charset_normalizer-3.4.1-cp313-cp313-musllinux_1_2_ppc64le.whl", hash = "sha256:c75cb2a3e389853835e84a2d8fb2b81a10645b503eca9bcb98df6b5a43eb8886", size = 152668 },
    { url = "https://files.pythonhosted.org/packages/6c/71/189996b6d9a4b932564701628af5cee6716733e9165af1d5e1b285c530ed/charset_normalizer-3.4.1-cp313-cp313-musllinux_1_2_s390x.whl", hash = "sha256:09b26ae6b1abf0d27570633b2b078a2a20419c99d66fb2823173d73f188ce601", size = 150073 },
    { url = "https://files.pythonhosted.org/packages/e4/93/946a86ce20790e11312c87c75ba68d5f6ad2208cfb52b2d6a2c32840d922/charset_normalizer-3.4.1-cp313-cp313-musllinux_1_2_x86_64.whl", hash = "sha256:fa88b843d6e211393a37219e6a1c1df99d35e8fd90446f1118f4216e307e48cd", size = 145732 },
    { url = "https://files.pythonhosted.org/packages/cd/e5/131d2fb1b0dddafc37be4f3a2fa79aa4c037368be9423061dccadfd90091/charset_normalizer-3.4.1-cp313-cp313-win32.whl", hash = "sha256:eb8178fe3dba6450a3e024e95ac49ed3400e506fd4e9e5c32d30adda88cbd407", size = 95391 },
    { url = "https://files.pythonhosted.org/packages/27/f2/4f9a69cc7712b9b5ad8fdb87039fd89abba997ad5cbe690d1835d40405b0/charset_normalizer-3.4.1-cp313-cp313-win_amd64.whl", hash = "sha256:b1ac5992a838106edb89654e0aebfc24f5848ae2547d22c2c3f66454daa11971", size = 102702 },
    { url = "https://files.pythonhosted.org/packages/0e/f6/65ecc6878a89bb1c23a086ea335ad4bf21a588990c3f535a227b9eea9108/charset_normalizer-3.4.1-py3-none-any.whl", hash = "sha256:d98b1668f06378c6dbefec3b92299716b931cd4e6061f3c875a71ced1780ab85", size = 49767 },
]

[[package]]
name = "click"
version = "8.1.8"
source = { registry = "https://pypi.org/simple" }
dependencies = [
    { name = "colorama", marker = "sys_platform == 'win32'" },
]
sdist = { url = "https://files.pythonhosted.org/packages/b9/2e/0090cbf739cee7d23781ad4b89a9894a41538e4fcf4c31dcdd705b78eb8b/click-8.1.8.tar.gz", hash = "sha256:ed53c9d8990d83c2a27deae68e4ee337473f6330c040a31d4225c9574d16096a", size = 226593 }
wheels = [
    { url = "https://files.pythonhosted.org/packages/7e/d4/7ebdbd03970677812aac39c869717059dbb71a4cfc033ca6e5221787892c/click-8.1.8-py3-none-any.whl", hash = "sha256:63c132bbbed01578a06712a2d1f497bb62d9c1c0d329b7903a866228027263b2", size = 98188 },
]

[[package]]
name = "colorama"
version = "0.4.6"
source = { registry = "https://pypi.org/simple" }
sdist = { url = "https://files.pythonhosted.org/packages/d8/53/6f443c9a4a8358a93a6792e2acffb9d9d5cb0a5cfd8802644b7b1c9a02e4/colorama-0.4.6.tar.gz", hash = "sha256:08695f5cb7ed6e0531a20572697297273c47b8cae5a63ffc6d6ed5c201be6e44", size = 27697 }
wheels = [
    { url = "https://files.pythonhosted.org/packages/d1/d6/3965ed04c63042e047cb6a3e6ed1a63a35087b6a609aa3a15ed8ac56c221/colorama-0.4.6-py2.py3-none-any.whl", hash = "sha256:4f1d9991f5acc0ca119f9d443620b77f9d6b33703e51011c16baf57afb285fc6", size = 25335 },
]

[[package]]
name = "coverage"
version = "7.6.12"
source = { registry = "https://pypi.org/simple" }
sdist = { url = "https://files.pythonhosted.org/packages/0c/d6/2b53ab3ee99f2262e6f0b8369a43f6d66658eab45510331c0b3d5c8c4272/coverage-7.6.12.tar.gz", hash = "sha256:48cfc4641d95d34766ad41d9573cc0f22a48aa88d22657a1fe01dca0dbae4de2", size = 805941 }
wheels = [
    { url = "https://files.pythonhosted.org/packages/ba/67/81dc41ec8f548c365d04a29f1afd492d3176b372c33e47fa2a45a01dc13a/coverage-7.6.12-cp310-cp310-macosx_10_9_x86_64.whl", hash = "sha256:704c8c8c6ce6569286ae9622e534b4f5b9759b6f2cd643f1c1a61f666d534fe8", size = 208345 },
    { url = "https://files.pythonhosted.org/packages/33/43/17f71676016c8829bde69e24c852fef6bd9ed39f774a245d9ec98f689fa0/coverage-7.6.12-cp310-cp310-macosx_11_0_arm64.whl", hash = "sha256:ad7525bf0241e5502168ae9c643a2f6c219fa0a283001cee4cf23a9b7da75879", size = 208775 },
    { url = "https://files.pythonhosted.org/packages/86/25/c6ff0775f8960e8c0840845b723eed978d22a3cd9babd2b996e4a7c502c6/coverage-7.6.12-cp310-cp310-manylinux_2_17_aarch64.manylinux2014_aarch64.whl", hash = "sha256:06097c7abfa611c91edb9e6920264e5be1d6ceb374efb4986f38b09eed4cb2fe", size = 237925 },
    { url = "https://files.pythonhosted.org/packages/b0/3d/5f5bd37046243cb9d15fff2c69e498c2f4fe4f9b42a96018d4579ed3506f/coverage-7.6.12-cp310-cp310-manylinux_2_5_i686.manylinux1_i686.manylinux_2_17_i686.manylinux2014_i686.whl", hash = "sha256:220fa6c0ad7d9caef57f2c8771918324563ef0d8272c94974717c3909664e674", size = 235835 },
    { url = "https://files.pythonhosted.org/packages/b5/f1/9e6b75531fe33490b910d251b0bf709142e73a40e4e38a3899e6986fe088/coverage-7.6.12-cp310-cp310-manylinux_2_5_x86_64.manylinux1_x86_64.manylinux_2_17_x86_64.manylinux2014_x86_64.whl", hash = "sha256:3688b99604a24492bcfe1c106278c45586eb819bf66a654d8a9a1433022fb2eb", size = 236966 },
    { url = "https://files.pythonhosted.org/packages/4f/bc/aef5a98f9133851bd1aacf130e754063719345d2fb776a117d5a8d516971/coverage-7.6.12-cp310-cp310-musllinux_1_2_aarch64.whl", hash = "sha256:d1a987778b9c71da2fc8948e6f2656da6ef68f59298b7e9786849634c35d2c3c", size = 236080 },
    { url = "https://files.pythonhosted.org/packages/eb/d0/56b4ab77f9b12aea4d4c11dc11cdcaa7c29130b837eb610639cf3400c9c3/coverage-7.6.12-cp310-cp310-musllinux_1_2_i686.whl", hash = "sha256:cec6b9ce3bd2b7853d4a4563801292bfee40b030c05a3d29555fd2a8ee9bd68c", size = 234393 },
    { url = "https://files.pythonhosted.org/packages/0d/77/28ef95c5d23fe3dd191a0b7d89c82fea2c2d904aef9315daf7c890e96557/coverage-7.6.12-cp310-cp310-musllinux_1_2_x86_64.whl", hash = "sha256:ace9048de91293e467b44bce0f0381345078389814ff6e18dbac8fdbf896360e", size = 235536 },
    { url = "https://files.pythonhosted.org/packages/29/62/18791d3632ee3ff3f95bc8599115707d05229c72db9539f208bb878a3d88/coverage-7.6.12-cp310-cp310-win32.whl", hash = "sha256:ea31689f05043d520113e0552f039603c4dd71fa4c287b64cb3606140c66f425", size = 211063 },
    { url = "https://files.pythonhosted.org/packages/fc/57/b3878006cedfd573c963e5c751b8587154eb10a61cc0f47a84f85c88a355/coverage-7.6.12-cp310-cp310-win_amd64.whl", hash = "sha256:676f92141e3c5492d2a1596d52287d0d963df21bf5e55c8b03075a60e1ddf8aa", size = 211955 },
    { url = "https://files.pythonhosted.org/packages/64/2d/da78abbfff98468c91fd63a73cccdfa0e99051676ded8dd36123e3a2d4d5/coverage-7.6.12-cp311-cp311-macosx_10_9_x86_64.whl", hash = "sha256:e18aafdfb3e9ec0d261c942d35bd7c28d031c5855dadb491d2723ba54f4c3015", size = 208464 },
    { url = "https://files.pythonhosted.org/packages/31/f2/c269f46c470bdabe83a69e860c80a82e5e76840e9f4bbd7f38f8cebbee2f/coverage-7.6.12-cp311-cp311-macosx_11_0_arm64.whl", hash = "sha256:66fe626fd7aa5982cdebad23e49e78ef7dbb3e3c2a5960a2b53632f1f703ea45", size = 208893 },
    { url = "https://files.pythonhosted.org/packages/47/63/5682bf14d2ce20819998a49c0deadb81e608a59eed64d6bc2191bc8046b9/coverage-7.6.12-cp311-cp311-manylinux_2_17_aarch64.manylinux2014_aarch64.whl", hash = "sha256:0ef01d70198431719af0b1f5dcbefc557d44a190e749004042927b2a3fed0702", size = 241545 },
    { url = "https://files.pythonhosted.org/packages/6a/b6/6b6631f1172d437e11067e1c2edfdb7238b65dff965a12bce3b6d1bf2be2/coverage-7.6.12-cp311-cp311-manylinux_2_5_i686.manylinux1_i686.manylinux_2_17_i686.manylinux2014_i686.whl", hash = "sha256:07e92ae5a289a4bc4c0aae710c0948d3c7892e20fd3588224ebe242039573bf0", size = 239230 },
    { url = "https://files.pythonhosted.org/packages/c7/01/9cd06cbb1be53e837e16f1b4309f6357e2dfcbdab0dd7cd3b1a50589e4e1/coverage-7.6.12-cp311-cp311-manylinux_2_5_x86_64.manylinux1_x86_64.manylinux_2_17_x86_64.manylinux2014_x86_64.whl", hash = "sha256:e695df2c58ce526eeab11a2e915448d3eb76f75dffe338ea613c1201b33bab2f", size = 241013 },
    { url = "https://files.pythonhosted.org/packages/4b/26/56afefc03c30871326e3d99709a70d327ac1f33da383cba108c79bd71563/coverage-7.6.12-cp311-cp311-musllinux_1_2_aarch64.whl", hash = "sha256:d74c08e9aaef995f8c4ef6d202dbd219c318450fe2a76da624f2ebb9c8ec5d9f", size = 239750 },
    { url = "https://files.pythonhosted.org/packages/dd/ea/88a1ff951ed288f56aa561558ebe380107cf9132facd0b50bced63ba7238/coverage-7.6.12-cp311-cp311-musllinux_1_2_i686.whl", hash = "sha256:e995b3b76ccedc27fe4f477b349b7d64597e53a43fc2961db9d3fbace085d69d", size = 238462 },
    { url = "https://files.pythonhosted.org/packages/6e/d4/1d9404566f553728889409eff82151d515fbb46dc92cbd13b5337fa0de8c/coverage-7.6.12-cp311-cp311-musllinux_1_2_x86_64.whl", hash = "sha256:b1f097878d74fe51e1ddd1be62d8e3682748875b461232cf4b52ddc6e6db0bba", size = 239307 },
    { url = "https://files.pythonhosted.org/packages/12/c1/e453d3b794cde1e232ee8ac1d194fde8e2ba329c18bbf1b93f6f5eef606b/coverage-7.6.12-cp311-cp311-win32.whl", hash = "sha256:1f7ffa05da41754e20512202c866d0ebfc440bba3b0ed15133070e20bf5aeb5f", size = 211117 },
    { url = "https://files.pythonhosted.org/packages/d5/db/829185120c1686fa297294f8fcd23e0422f71070bf85ef1cc1a72ecb2930/coverage-7.6.12-cp311-cp311-win_amd64.whl", hash = "sha256:e216c5c45f89ef8971373fd1c5d8d1164b81f7f5f06bbf23c37e7908d19e8558", size = 212019 },
    { url = "https://files.pythonhosted.org/packages/e2/7f/4af2ed1d06ce6bee7eafc03b2ef748b14132b0bdae04388e451e4b2c529b/coverage-7.6.12-cp312-cp312-macosx_10_13_x86_64.whl", hash = "sha256:b172f8e030e8ef247b3104902cc671e20df80163b60a203653150d2fc204d1ad", size = 208645 },
    { url = "https://files.pythonhosted.org/packages/dc/60/d19df912989117caa95123524d26fc973f56dc14aecdec5ccd7d0084e131/coverage-7.6.12-cp312-cp312-macosx_11_0_arm64.whl", hash = "sha256:641dfe0ab73deb7069fb972d4d9725bf11c239c309ce694dd50b1473c0f641c3", size = 208898 },
    { url = "https://files.pythonhosted.org/packages/bd/10/fecabcf438ba676f706bf90186ccf6ff9f6158cc494286965c76e58742fa/coverage-7.6.12-cp312-cp312-manylinux_2_17_aarch64.manylinux2014_aarch64.whl", hash = "sha256:0e549f54ac5f301e8e04c569dfdb907f7be71b06b88b5063ce9d6953d2d58574", size = 242987 },
    { url = "https://files.pythonhosted.org/packages/4c/53/4e208440389e8ea936f5f2b0762dcd4cb03281a7722def8e2bf9dc9c3d68/coverage-7.6.12-cp312-cp312-manylinux_2_5_i686.manylinux1_i686.manylinux_2_17_i686.manylinux2014_i686.whl", hash = "sha256:959244a17184515f8c52dcb65fb662808767c0bd233c1d8a166e7cf74c9ea985", size = 239881 },
    { url = "https://files.pythonhosted.org/packages/c4/47/2ba744af8d2f0caa1f17e7746147e34dfc5f811fb65fc153153722d58835/coverage-7.6.12-cp312-cp312-manylinux_2_5_x86_64.manylinux1_x86_64.manylinux_2_17_x86_64.manylinux2014_x86_64.whl", hash = "sha256:bda1c5f347550c359f841d6614fb8ca42ae5cb0b74d39f8a1e204815ebe25750", size = 242142 },
    { url = "https://files.pythonhosted.org/packages/e9/90/df726af8ee74d92ee7e3bf113bf101ea4315d71508952bd21abc3fae471e/coverage-7.6.12-cp312-cp312-musllinux_1_2_aarch64.whl", hash = "sha256:1ceeb90c3eda1f2d8c4c578c14167dbd8c674ecd7d38e45647543f19839dd6ea", size = 241437 },
    { url = "https://files.pythonhosted.org/packages/f6/af/995263fd04ae5f9cf12521150295bf03b6ba940d0aea97953bb4a6db3e2b/coverage-7.6.12-cp312-cp312-musllinux_1_2_i686.whl", hash = "sha256:0f16f44025c06792e0fb09571ae454bcc7a3ec75eeb3c36b025eccf501b1a4c3", size = 239724 },
    { url = "https://files.pythonhosted.org/packages/1c/8e/5bb04f0318805e190984c6ce106b4c3968a9562a400180e549855d8211bd/coverage-7.6.12-cp312-cp312-musllinux_1_2_x86_64.whl", hash = "sha256:b076e625396e787448d27a411aefff867db2bffac8ed04e8f7056b07024eed5a", size = 241329 },
    { url = "https://files.pythonhosted.org/packages/9e/9d/fa04d9e6c3f6459f4e0b231925277cfc33d72dfab7fa19c312c03e59da99/coverage-7.6.12-cp312-cp312-win32.whl", hash = "sha256:00b2086892cf06c7c2d74983c9595dc511acca00665480b3ddff749ec4fb2a95", size = 211289 },
    { url = "https://files.pythonhosted.org/packages/53/40/53c7ffe3c0c3fff4d708bc99e65f3d78c129110d6629736faf2dbd60ad57/coverage-7.6.12-cp312-cp312-win_amd64.whl", hash = "sha256:7ae6eabf519bc7871ce117fb18bf14e0e343eeb96c377667e3e5dd12095e0288", size = 212079 },
    { url = "https://files.pythonhosted.org/packages/76/89/1adf3e634753c0de3dad2f02aac1e73dba58bc5a3a914ac94a25b2ef418f/coverage-7.6.12-cp313-cp313-macosx_10_13_x86_64.whl", hash = "sha256:488c27b3db0ebee97a830e6b5a3ea930c4a6e2c07f27a5e67e1b3532e76b9ef1", size = 208673 },
    { url = "https://files.pythonhosted.org/packages/ce/64/92a4e239d64d798535c5b45baac6b891c205a8a2e7c9cc8590ad386693dc/coverage-7.6.12-cp313-cp313-macosx_11_0_arm64.whl", hash = "sha256:5d1095bbee1851269f79fd8e0c9b5544e4c00c0c24965e66d8cba2eb5bb535fd", size = 208945 },
    { url = "https://files.pythonhosted.org/packages/b4/d0/4596a3ef3bca20a94539c9b1e10fd250225d1dec57ea78b0867a1cf9742e/coverage-7.6.12-cp313-cp313-manylinux_2_17_aarch64.manylinux2014_aarch64.whl", hash = "sha256:0533adc29adf6a69c1baa88c3d7dbcaadcffa21afbed3ca7a225a440e4744bf9", size = 242484 },
    { url = "https://files.pythonhosted.org/packages/1c/ef/6fd0d344695af6718a38d0861408af48a709327335486a7ad7e85936dc6e/coverage-7.6.12-cp313-cp313-manylinux_2_5_i686.manylinux1_i686.manylinux_2_17_i686.manylinux2014_i686.whl", hash = "sha256:53c56358d470fa507a2b6e67a68fd002364d23c83741dbc4c2e0680d80ca227e", size = 239525 },
    { url = "https://files.pythonhosted.org/packages/0c/4b/373be2be7dd42f2bcd6964059fd8fa307d265a29d2b9bcf1d044bcc156ed/coverage-7.6.12-cp313-cp313-manylinux_2_5_x86_64.manylinux1_x86_64.manylinux_2_17_x86_64.manylinux2014_x86_64.whl", hash = "sha256:64cbb1a3027c79ca6310bf101014614f6e6e18c226474606cf725238cf5bc2d4", size = 241545 },
    { url = "https://files.pythonhosted.org/packages/a6/7d/0e83cc2673a7790650851ee92f72a343827ecaaea07960587c8f442b5cd3/coverage-7.6.12-cp313-cp313-musllinux_1_2_aarch64.whl", hash = "sha256:79cac3390bfa9836bb795be377395f28410811c9066bc4eefd8015258a7578c6", size = 241179 },
    { url = "https://files.pythonhosted.org/packages/ff/8c/566ea92ce2bb7627b0900124e24a99f9244b6c8c92d09ff9f7633eb7c3c8/coverage-7.6.12-cp313-cp313-musllinux_1_2_i686.whl", hash = "sha256:9b148068e881faa26d878ff63e79650e208e95cf1c22bd3f77c3ca7b1d9821a3", size = 239288 },
    { url = "https://files.pythonhosted.org/packages/7d/e4/869a138e50b622f796782d642c15fb5f25a5870c6d0059a663667a201638/coverage-7.6.12-cp313-cp313-musllinux_1_2_x86_64.whl", hash = "sha256:8bec2ac5da793c2685ce5319ca9bcf4eee683b8a1679051f8e6ec04c4f2fd7dc", size = 241032 },
    { url = "https://files.pythonhosted.org/packages/ae/28/a52ff5d62a9f9e9fe9c4f17759b98632edd3a3489fce70154c7d66054dd3/coverage-7.6.12-cp313-cp313-win32.whl", hash = "sha256:200e10beb6ddd7c3ded322a4186313d5ca9e63e33d8fab4faa67ef46d3460af3", size = 211315 },
    { url = "https://files.pythonhosted.org/packages/bc/17/ab849b7429a639f9722fa5628364c28d675c7ff37ebc3268fe9840dda13c/coverage-7.6.12-cp313-cp313-win_amd64.whl", hash = "sha256:2b996819ced9f7dbb812c701485d58f261bef08f9b85304d41219b1496b591ef", size = 212099 },
    { url = "https://files.pythonhosted.org/packages/d2/1c/b9965bf23e171d98505eb5eb4fb4d05c44efd256f2e0f19ad1ba8c3f54b0/coverage-7.6.12-cp313-cp313t-macosx_10_13_x86_64.whl", hash = "sha256:299cf973a7abff87a30609879c10df0b3bfc33d021e1adabc29138a48888841e", size = 209511 },
    { url = "https://files.pythonhosted.org/packages/57/b3/119c201d3b692d5e17784fee876a9a78e1b3051327de2709392962877ca8/coverage-7.6.12-cp313-cp313t-macosx_11_0_arm64.whl", hash = "sha256:4b467a8c56974bf06e543e69ad803c6865249d7a5ccf6980457ed2bc50312703", size = 209729 },
    { url = "https://files.pythonhosted.org/packages/52/4e/a7feb5a56b266304bc59f872ea07b728e14d5a64f1ad3a2cc01a3259c965/coverage-7.6.12-cp313-cp313t-manylinux_2_17_aarch64.manylinux2014_aarch64.whl", hash = "sha256:2458f275944db8129f95d91aee32c828a408481ecde3b30af31d552c2ce284a0", size = 253988 },
    { url = "https://files.pythonhosted.org/packages/65/19/069fec4d6908d0dae98126aa7ad08ce5130a6decc8509da7740d36e8e8d2/coverage-7.6.12-cp313-cp313t-manylinux_2_5_i686.manylinux1_i686.manylinux_2_17_i686.manylinux2014_i686.whl", hash = "sha256:0a9d8be07fb0832636a0f72b80d2a652fe665e80e720301fb22b191c3434d924", size = 249697 },
    { url = "https://files.pythonhosted.org/packages/1c/da/5b19f09ba39df7c55f77820736bf17bbe2416bbf5216a3100ac019e15839/coverage-7.6.12-cp313-cp313t-manylinux_2_5_x86_64.manylinux1_x86_64.manylinux_2_17_x86_64.manylinux2014_x86_64.whl", hash = "sha256:14d47376a4f445e9743f6c83291e60adb1b127607a3618e3185bbc8091f0467b", size = 252033 },
    { url = "https://files.pythonhosted.org/packages/1e/89/4c2750df7f80a7872267f7c5fe497c69d45f688f7b3afe1297e52e33f791/coverage-7.6.12-cp313-cp313t-musllinux_1_2_aarch64.whl", hash = "sha256:b95574d06aa9d2bd6e5cc35a5bbe35696342c96760b69dc4287dbd5abd4ad51d", size = 251535 },
    { url = "https://files.pythonhosted.org/packages/78/3b/6d3ae3c1cc05f1b0460c51e6f6dcf567598cbd7c6121e5ad06643974703c/coverage-7.6.12-cp313-cp313t-musllinux_1_2_i686.whl", hash = "sha256:ecea0c38c9079570163d663c0433a9af4094a60aafdca491c6a3d248c7432827", size = 249192 },
    { url = "https://files.pythonhosted.org/packages/6e/8e/c14a79f535ce41af7d436bbad0d3d90c43d9e38ec409b4770c894031422e/coverage-7.6.12-cp313-cp313t-musllinux_1_2_x86_64.whl", hash = "sha256:2251fabcfee0a55a8578a9d29cecfee5f2de02f11530e7d5c5a05859aa85aee9", size = 250627 },
    { url = "https://files.pythonhosted.org/packages/cb/79/b7cee656cfb17a7f2c1b9c3cee03dd5d8000ca299ad4038ba64b61a9b044/coverage-7.6.12-cp313-cp313t-win32.whl", hash = "sha256:eb5507795caabd9b2ae3f1adc95f67b1104971c22c624bb354232d65c4fc90b3", size = 212033 },
    { url = "https://files.pythonhosted.org/packages/b6/c3/f7aaa3813f1fa9a4228175a7bd368199659d392897e184435a3b66408dd3/coverage-7.6.12-cp313-cp313t-win_amd64.whl", hash = "sha256:f60a297c3987c6c02ffb29effc70eadcbb412fe76947d394a1091a3615948e2f", size = 213240 },
    { url = "https://files.pythonhosted.org/packages/7a/7f/05818c62c7afe75df11e0233bd670948d68b36cdbf2a339a095bc02624a8/coverage-7.6.12-pp39.pp310-none-any.whl", hash = "sha256:7e39e845c4d764208e7b8f6a21c541ade741e2c41afabdfa1caa28687a3c98cf", size = 200558 },
    { url = "https://files.pythonhosted.org/packages/fb/b2/f655700e1024dec98b10ebaafd0cedbc25e40e4abe62a3c8e2ceef4f8f0a/coverage-7.6.12-py3-none-any.whl", hash = "sha256:eb8668cfbc279a536c633137deeb9435d2962caec279c3f8cf8b91fff6ff8953", size = 200552 },
]

[[package]]
name = "deprecated"
version = "1.2.18"
source = { registry = "https://pypi.org/simple" }
dependencies = [
    { name = "wrapt" },
]
sdist = { url = "https://files.pythonhosted.org/packages/98/97/06afe62762c9a8a86af0cfb7bfdab22a43ad17138b07af5b1a58442690a2/deprecated-1.2.18.tar.gz", hash = "sha256:422b6f6d859da6f2ef57857761bfb392480502a64c3028ca9bbe86085d72115d", size = 2928744 }
wheels = [
    { url = "https://files.pythonhosted.org/packages/6e/c6/ac0b6c1e2d138f1002bcf799d330bd6d85084fece321e662a14223794041/Deprecated-1.2.18-py2.py3-none-any.whl", hash = "sha256:bd5011788200372a32418f888e326a09ff80d0214bd961147cfed01b5c018eec", size = 9998 },
]

[[package]]
name = "distro"
version = "1.9.0"
source = { registry = "https://pypi.org/simple" }
sdist = { url = "https://files.pythonhosted.org/packages/fc/f8/98eea607f65de6527f8a2e8885fc8015d3e6f5775df186e443e0964a11c3/distro-1.9.0.tar.gz", hash = "sha256:2fa77c6fd8940f116ee1d6b94a2f90b13b5ea8d019b98bc8bafdcabcdd9bdbed", size = 60722 }
wheels = [
    { url = "https://files.pythonhosted.org/packages/12/b3/231ffd4ab1fc9d679809f356cebee130ac7daa00d6d6f3206dd4fd137e9e/distro-1.9.0-py3-none-any.whl", hash = "sha256:7bffd925d65168f85027d8da9af6bddab658135b840670a223589bc0c8ef02b2", size = 20277 },
]

[[package]]
name = "docstring-parser"
version = "0.16"
source = { registry = "https://pypi.org/simple" }
sdist = { url = "https://files.pythonhosted.org/packages/08/12/9c22a58c0b1e29271051222d8906257616da84135af9ed167c9e28f85cb3/docstring_parser-0.16.tar.gz", hash = "sha256:538beabd0af1e2db0146b6bd3caa526c35a34d61af9fd2887f3a8a27a739aa6e", size = 26565 }
wheels = [
    { url = "https://files.pythonhosted.org/packages/d5/7c/e9fcff7623954d86bdc17782036cbf715ecab1bec4847c008557affe1ca8/docstring_parser-0.16-py3-none-any.whl", hash = "sha256:bf0a1387354d3691d102edef7ec124f219ef639982d096e26e3b60aeffa90637", size = 36533 },
]

[[package]]
name = "exceptiongroup"
version = "1.2.2"
source = { registry = "https://pypi.org/simple" }
sdist = { url = "https://files.pythonhosted.org/packages/09/35/2495c4ac46b980e4ca1f6ad6db102322ef3ad2410b79fdde159a4b0f3b92/exceptiongroup-1.2.2.tar.gz", hash = "sha256:47c2edf7c6738fafb49fd34290706d1a1a2f4d1c6df275526b62cbb4aa5393cc", size = 28883 }
wheels = [
    { url = "https://files.pythonhosted.org/packages/02/cc/b7e31358aac6ed1ef2bb790a9746ac2c69bcb3c8588b41616914eb106eaf/exceptiongroup-1.2.2-py3-none-any.whl", hash = "sha256:3111b9d131c238bec2f8f516e123e14ba243563fb135d3fe885990585aa7795b", size = 16453 },
]

[[package]]
name = "fastapi"
version = "0.115.11"
source = { registry = "https://pypi.org/simple" }
dependencies = [
    { name = "pydantic" },
    { name = "starlette" },
    { name = "typing-extensions" },
]
sdist = { url = "https://files.pythonhosted.org/packages/b5/28/c5d26e5860df807241909a961a37d45e10533acef95fc368066c7dd186cd/fastapi-0.115.11.tar.gz", hash = "sha256:cc81f03f688678b92600a65a5e618b93592c65005db37157147204d8924bf94f", size = 294441 }
wheels = [
    { url = "https://files.pythonhosted.org/packages/b3/5d/4d8bbb94f0dbc22732350c06965e40740f4a92ca560e90bb566f4f73af41/fastapi-0.115.11-py3-none-any.whl", hash = "sha256:32e1541b7b74602e4ef4a0260ecaf3aadf9d4f19590bba3e1bf2ac4666aa2c64", size = 94926 },
]

[[package]]
name = "frozenlist"
version = "1.5.0"
source = { registry = "https://pypi.org/simple" }
sdist = { url = "https://files.pythonhosted.org/packages/8f/ed/0f4cec13a93c02c47ec32d81d11c0c1efbadf4a471e3f3ce7cad366cbbd3/frozenlist-1.5.0.tar.gz", hash = "sha256:81d5af29e61b9c8348e876d442253723928dce6433e0e76cd925cd83f1b4b817", size = 39930 }
wheels = [
    { url = "https://files.pythonhosted.org/packages/54/79/29d44c4af36b2b240725dce566b20f63f9b36ef267aaaa64ee7466f4f2f8/frozenlist-1.5.0-cp310-cp310-macosx_10_9_universal2.whl", hash = "sha256:5b6a66c18b5b9dd261ca98dffcb826a525334b2f29e7caa54e182255c5f6a65a", size = 94451 },
    { url = "https://files.pythonhosted.org/packages/47/47/0c999aeace6ead8a44441b4f4173e2261b18219e4ad1fe9a479871ca02fc/frozenlist-1.5.0-cp310-cp310-macosx_10_9_x86_64.whl", hash = "sha256:d1b3eb7b05ea246510b43a7e53ed1653e55c2121019a97e60cad7efb881a97bb", size = 54301 },
    { url = "https://files.pythonhosted.org/packages/8d/60/107a38c1e54176d12e06e9d4b5d755b677d71d1219217cee063911b1384f/frozenlist-1.5.0-cp310-cp310-macosx_11_0_arm64.whl", hash = "sha256:15538c0cbf0e4fa11d1e3a71f823524b0c46299aed6e10ebb4c2089abd8c3bec", size = 52213 },
    { url = "https://files.pythonhosted.org/packages/17/62/594a6829ac5679c25755362a9dc93486a8a45241394564309641425d3ff6/frozenlist-1.5.0-cp310-cp310-manylinux_2_17_aarch64.manylinux2014_aarch64.whl", hash = "sha256:e79225373c317ff1e35f210dd5f1344ff31066ba8067c307ab60254cd3a78ad5", size = 240946 },
    { url = "https://files.pythonhosted.org/packages/7e/75/6c8419d8f92c80dd0ee3f63bdde2702ce6398b0ac8410ff459f9b6f2f9cb/frozenlist-1.5.0-cp310-cp310-manylinux_2_17_ppc64le.manylinux2014_ppc64le.whl", hash = "sha256:9272fa73ca71266702c4c3e2d4a28553ea03418e591e377a03b8e3659d94fa76", size = 264608 },
    { url = "https://files.pythonhosted.org/packages/88/3e/82a6f0b84bc6fb7e0be240e52863c6d4ab6098cd62e4f5b972cd31e002e8/frozenlist-1.5.0-cp310-cp310-manylinux_2_17_s390x.manylinux2014_s390x.whl", hash = "sha256:498524025a5b8ba81695761d78c8dd7382ac0b052f34e66939c42df860b8ff17", size = 261361 },
    { url = "https://files.pythonhosted.org/packages/fd/85/14e5f9ccac1b64ff2f10c927b3ffdf88772aea875882406f9ba0cec8ad84/frozenlist-1.5.0-cp310-cp310-manylinux_2_5_i686.manylinux1_i686.manylinux_2_17_i686.manylinux2014_i686.whl", hash = "sha256:92b5278ed9d50fe610185ecd23c55d8b307d75ca18e94c0e7de328089ac5dcba", size = 231649 },
    { url = "https://files.pythonhosted.org/packages/ee/59/928322800306f6529d1852323014ee9008551e9bb027cc38d276cbc0b0e7/frozenlist-1.5.0-cp310-cp310-manylinux_2_5_x86_64.manylinux1_x86_64.manylinux_2_17_x86_64.manylinux2014_x86_64.whl", hash = "sha256:7f3c8c1dacd037df16e85227bac13cca58c30da836c6f936ba1df0c05d046d8d", size = 241853 },
    { url = "https://files.pythonhosted.org/packages/7d/bd/e01fa4f146a6f6c18c5d34cab8abdc4013774a26c4ff851128cd1bd3008e/frozenlist-1.5.0-cp310-cp310-musllinux_1_2_aarch64.whl", hash = "sha256:f2ac49a9bedb996086057b75bf93538240538c6d9b38e57c82d51f75a73409d2", size = 243652 },
    { url = "https://files.pythonhosted.org/packages/a5/bd/e4771fd18a8ec6757033f0fa903e447aecc3fbba54e3630397b61596acf0/frozenlist-1.5.0-cp310-cp310-musllinux_1_2_i686.whl", hash = "sha256:e66cc454f97053b79c2ab09c17fbe3c825ea6b4de20baf1be28919460dd7877f", size = 241734 },
    { url = "https://files.pythonhosted.org/packages/21/13/c83821fa5544af4f60c5d3a65d054af3213c26b14d3f5f48e43e5fb48556/frozenlist-1.5.0-cp310-cp310-musllinux_1_2_ppc64le.whl", hash = "sha256:5a3ba5f9a0dfed20337d3e966dc359784c9f96503674c2faf015f7fe8e96798c", size = 260959 },
    { url = "https://files.pythonhosted.org/packages/71/f3/1f91c9a9bf7ed0e8edcf52698d23f3c211d8d00291a53c9f115ceb977ab1/frozenlist-1.5.0-cp310-cp310-musllinux_1_2_s390x.whl", hash = "sha256:6321899477db90bdeb9299ac3627a6a53c7399c8cd58d25da094007402b039ab", size = 262706 },
    { url = "https://files.pythonhosted.org/packages/4c/22/4a256fdf5d9bcb3ae32622c796ee5ff9451b3a13a68cfe3f68e2c95588ce/frozenlist-1.5.0-cp310-cp310-musllinux_1_2_x86_64.whl", hash = "sha256:76e4753701248476e6286f2ef492af900ea67d9706a0155335a40ea21bf3b2f5", size = 250401 },
    { url = "https://files.pythonhosted.org/packages/af/89/c48ebe1f7991bd2be6d5f4ed202d94960c01b3017a03d6954dd5fa9ea1e8/frozenlist-1.5.0-cp310-cp310-win32.whl", hash = "sha256:977701c081c0241d0955c9586ffdd9ce44f7a7795df39b9151cd9a6fd0ce4cfb", size = 45498 },
    { url = "https://files.pythonhosted.org/packages/28/2f/cc27d5f43e023d21fe5c19538e08894db3d7e081cbf582ad5ed366c24446/frozenlist-1.5.0-cp310-cp310-win_amd64.whl", hash = "sha256:189f03b53e64144f90990d29a27ec4f7997d91ed3d01b51fa39d2dbe77540fd4", size = 51622 },
    { url = "https://files.pythonhosted.org/packages/79/43/0bed28bf5eb1c9e4301003b74453b8e7aa85fb293b31dde352aac528dafc/frozenlist-1.5.0-cp311-cp311-macosx_10_9_universal2.whl", hash = "sha256:fd74520371c3c4175142d02a976aee0b4cb4a7cc912a60586ffd8d5929979b30", size = 94987 },
    { url = "https://files.pythonhosted.org/packages/bb/bf/b74e38f09a246e8abbe1e90eb65787ed745ccab6eaa58b9c9308e052323d/frozenlist-1.5.0-cp311-cp311-macosx_10_9_x86_64.whl", hash = "sha256:2f3f7a0fbc219fb4455264cae4d9f01ad41ae6ee8524500f381de64ffaa077d5", size = 54584 },
    { url = "https://files.pythonhosted.org/packages/2c/31/ab01375682f14f7613a1ade30149f684c84f9b8823a4391ed950c8285656/frozenlist-1.5.0-cp311-cp311-macosx_11_0_arm64.whl", hash = "sha256:f47c9c9028f55a04ac254346e92977bf0f166c483c74b4232bee19a6697e4778", size = 52499 },
    { url = "https://files.pythonhosted.org/packages/98/a8/d0ac0b9276e1404f58fec3ab6e90a4f76b778a49373ccaf6a563f100dfbc/frozenlist-1.5.0-cp311-cp311-manylinux_2_17_aarch64.manylinux2014_aarch64.whl", hash = "sha256:0996c66760924da6e88922756d99b47512a71cfd45215f3570bf1e0b694c206a", size = 276357 },
    { url = "https://files.pythonhosted.org/packages/ad/c9/c7761084fa822f07dac38ac29f841d4587570dd211e2262544aa0b791d21/frozenlist-1.5.0-cp311-cp311-manylinux_2_17_ppc64le.manylinux2014_ppc64le.whl", hash = "sha256:a2fe128eb4edeabe11896cb6af88fca5346059f6c8d807e3b910069f39157869", size = 287516 },
    { url = "https://files.pythonhosted.org/packages/a1/ff/cd7479e703c39df7bdab431798cef89dc75010d8aa0ca2514c5b9321db27/frozenlist-1.5.0-cp311-cp311-manylinux_2_17_s390x.manylinux2014_s390x.whl", hash = "sha256:1a8ea951bbb6cacd492e3948b8da8c502a3f814f5d20935aae74b5df2b19cf3d", size = 283131 },
    { url = "https://files.pythonhosted.org/packages/59/a0/370941beb47d237eca4fbf27e4e91389fd68699e6f4b0ebcc95da463835b/frozenlist-1.5.0-cp311-cp311-manylinux_2_5_i686.manylinux1_i686.manylinux_2_17_i686.manylinux2014_i686.whl", hash = "sha256:de537c11e4aa01d37db0d403b57bd6f0546e71a82347a97c6a9f0dcc532b3a45", size = 261320 },
    { url = "https://files.pythonhosted.org/packages/b8/5f/c10123e8d64867bc9b4f2f510a32042a306ff5fcd7e2e09e5ae5100ee333/frozenlist-1.5.0-cp311-cp311-manylinux_2_5_x86_64.manylinux1_x86_64.manylinux_2_17_x86_64.manylinux2014_x86_64.whl", hash = "sha256:9c2623347b933fcb9095841f1cc5d4ff0b278addd743e0e966cb3d460278840d", size = 274877 },
    { url = "https://files.pythonhosted.org/packages/fa/79/38c505601ae29d4348f21706c5d89755ceded02a745016ba2f58bd5f1ea6/frozenlist-1.5.0-cp311-cp311-musllinux_1_2_aarch64.whl", hash = "sha256:cee6798eaf8b1416ef6909b06f7dc04b60755206bddc599f52232606e18179d3", size = 269592 },
    { url = "https://files.pythonhosted.org/packages/19/e2/39f3a53191b8204ba9f0bb574b926b73dd2efba2a2b9d2d730517e8f7622/frozenlist-1.5.0-cp311-cp311-musllinux_1_2_i686.whl", hash = "sha256:f5f9da7f5dbc00a604fe74aa02ae7c98bcede8a3b8b9666f9f86fc13993bc71a", size = 265934 },
    { url = "https://files.pythonhosted.org/packages/d5/c9/3075eb7f7f3a91f1a6b00284af4de0a65a9ae47084930916f5528144c9dd/frozenlist-1.5.0-cp311-cp311-musllinux_1_2_ppc64le.whl", hash = "sha256:90646abbc7a5d5c7c19461d2e3eeb76eb0b204919e6ece342feb6032c9325ae9", size = 283859 },
    { url = "https://files.pythonhosted.org/packages/05/f5/549f44d314c29408b962fa2b0e69a1a67c59379fb143b92a0a065ffd1f0f/frozenlist-1.5.0-cp311-cp311-musllinux_1_2_s390x.whl", hash = "sha256:bdac3c7d9b705d253b2ce370fde941836a5f8b3c5c2b8fd70940a3ea3af7f4f2", size = 287560 },
    { url = "https://files.pythonhosted.org/packages/9d/f8/cb09b3c24a3eac02c4c07a9558e11e9e244fb02bf62c85ac2106d1eb0c0b/frozenlist-1.5.0-cp311-cp311-musllinux_1_2_x86_64.whl", hash = "sha256:03d33c2ddbc1816237a67f66336616416e2bbb6beb306e5f890f2eb22b959cdf", size = 277150 },
    { url = "https://files.pythonhosted.org/packages/37/48/38c2db3f54d1501e692d6fe058f45b6ad1b358d82cd19436efab80cfc965/frozenlist-1.5.0-cp311-cp311-win32.whl", hash = "sha256:237f6b23ee0f44066219dae14c70ae38a63f0440ce6750f868ee08775073f942", size = 45244 },
    { url = "https://files.pythonhosted.org/packages/ca/8c/2ddffeb8b60a4bce3b196c32fcc30d8830d4615e7b492ec2071da801b8ad/frozenlist-1.5.0-cp311-cp311-win_amd64.whl", hash = "sha256:0cc974cc93d32c42e7b0f6cf242a6bd941c57c61b618e78b6c0a96cb72788c1d", size = 51634 },
    { url = "https://files.pythonhosted.org/packages/79/73/fa6d1a96ab7fd6e6d1c3500700963eab46813847f01ef0ccbaa726181dd5/frozenlist-1.5.0-cp312-cp312-macosx_10_13_universal2.whl", hash = "sha256:31115ba75889723431aa9a4e77d5f398f5cf976eea3bdf61749731f62d4a4a21", size = 94026 },
    { url = "https://files.pythonhosted.org/packages/ab/04/ea8bf62c8868b8eada363f20ff1b647cf2e93377a7b284d36062d21d81d1/frozenlist-1.5.0-cp312-cp312-macosx_10_13_x86_64.whl", hash = "sha256:7437601c4d89d070eac8323f121fcf25f88674627505334654fd027b091db09d", size = 54150 },
    { url = "https://files.pythonhosted.org/packages/d0/9a/8e479b482a6f2070b26bda572c5e6889bb3ba48977e81beea35b5ae13ece/frozenlist-1.5.0-cp312-cp312-macosx_11_0_arm64.whl", hash = "sha256:7948140d9f8ece1745be806f2bfdf390127cf1a763b925c4a805c603df5e697e", size = 51927 },
    { url = "https://files.pythonhosted.org/packages/e3/12/2aad87deb08a4e7ccfb33600871bbe8f0e08cb6d8224371387f3303654d7/frozenlist-1.5.0-cp312-cp312-manylinux_2_17_aarch64.manylinux2014_aarch64.whl", hash = "sha256:feeb64bc9bcc6b45c6311c9e9b99406660a9c05ca8a5b30d14a78555088b0b3a", size = 282647 },
    { url = "https://files.pythonhosted.org/packages/77/f2/07f06b05d8a427ea0060a9cef6e63405ea9e0d761846b95ef3fb3be57111/frozenlist-1.5.0-cp312-cp312-manylinux_2_17_ppc64le.manylinux2014_ppc64le.whl", hash = "sha256:683173d371daad49cffb8309779e886e59c2f369430ad28fe715f66d08d4ab1a", size = 289052 },
    { url = "https://files.pythonhosted.org/packages/bd/9f/8bf45a2f1cd4aa401acd271b077989c9267ae8463e7c8b1eb0d3f561b65e/frozenlist-1.5.0-cp312-cp312-manylinux_2_17_s390x.manylinux2014_s390x.whl", hash = "sha256:7d57d8f702221405a9d9b40f9da8ac2e4a1a8b5285aac6100f3393675f0a85ee", size = 291719 },
    { url = "https://files.pythonhosted.org/packages/41/d1/1f20fd05a6c42d3868709b7604c9f15538a29e4f734c694c6bcfc3d3b935/frozenlist-1.5.0-cp312-cp312-manylinux_2_5_i686.manylinux1_i686.manylinux_2_17_i686.manylinux2014_i686.whl", hash = "sha256:30c72000fbcc35b129cb09956836c7d7abf78ab5416595e4857d1cae8d6251a6", size = 267433 },
    { url = "https://files.pythonhosted.org/packages/af/f2/64b73a9bb86f5a89fb55450e97cd5c1f84a862d4ff90d9fd1a73ab0f64a5/frozenlist-1.5.0-cp312-cp312-manylinux_2_5_x86_64.manylinux1_x86_64.manylinux_2_17_x86_64.manylinux2014_x86_64.whl", hash = "sha256:000a77d6034fbad9b6bb880f7ec073027908f1b40254b5d6f26210d2dab1240e", size = 283591 },
    { url = "https://files.pythonhosted.org/packages/29/e2/ffbb1fae55a791fd6c2938dd9ea779509c977435ba3940b9f2e8dc9d5316/frozenlist-1.5.0-cp312-cp312-musllinux_1_2_aarch64.whl", hash = "sha256:5d7f5a50342475962eb18b740f3beecc685a15b52c91f7d975257e13e029eca9", size = 273249 },
    { url = "https://files.pythonhosted.org/packages/2e/6e/008136a30798bb63618a114b9321b5971172a5abddff44a100c7edc5ad4f/frozenlist-1.5.0-cp312-cp312-musllinux_1_2_i686.whl", hash = "sha256:87f724d055eb4785d9be84e9ebf0f24e392ddfad00b3fe036e43f489fafc9039", size = 271075 },
    { url = "https://files.pythonhosted.org/packages/ae/f0/4e71e54a026b06724cec9b6c54f0b13a4e9e298cc8db0f82ec70e151f5ce/frozenlist-1.5.0-cp312-cp312-musllinux_1_2_ppc64le.whl", hash = "sha256:6e9080bb2fb195a046e5177f10d9d82b8a204c0736a97a153c2466127de87784", size = 285398 },
    { url = "https://files.pythonhosted.org/packages/4d/36/70ec246851478b1c0b59f11ef8ade9c482ff447c1363c2bd5fad45098b12/frozenlist-1.5.0-cp312-cp312-musllinux_1_2_s390x.whl", hash = "sha256:9b93d7aaa36c966fa42efcaf716e6b3900438632a626fb09c049f6a2f09fc631", size = 294445 },
    { url = "https://files.pythonhosted.org/packages/37/e0/47f87544055b3349b633a03c4d94b405956cf2437f4ab46d0928b74b7526/frozenlist-1.5.0-cp312-cp312-musllinux_1_2_x86_64.whl", hash = "sha256:52ef692a4bc60a6dd57f507429636c2af8b6046db8b31b18dac02cbc8f507f7f", size = 280569 },
    { url = "https://files.pythonhosted.org/packages/f9/7c/490133c160fb6b84ed374c266f42800e33b50c3bbab1652764e6e1fc498a/frozenlist-1.5.0-cp312-cp312-win32.whl", hash = "sha256:29d94c256679247b33a3dc96cce0f93cbc69c23bf75ff715919332fdbb6a32b8", size = 44721 },
    { url = "https://files.pythonhosted.org/packages/b1/56/4e45136ffc6bdbfa68c29ca56ef53783ef4c2fd395f7cbf99a2624aa9aaa/frozenlist-1.5.0-cp312-cp312-win_amd64.whl", hash = "sha256:8969190d709e7c48ea386db202d708eb94bdb29207a1f269bab1196ce0dcca1f", size = 51329 },
    { url = "https://files.pythonhosted.org/packages/da/3b/915f0bca8a7ea04483622e84a9bd90033bab54bdf485479556c74fd5eaf5/frozenlist-1.5.0-cp313-cp313-macosx_10_13_universal2.whl", hash = "sha256:7a1a048f9215c90973402e26c01d1cff8a209e1f1b53f72b95c13db61b00f953", size = 91538 },
    { url = "https://files.pythonhosted.org/packages/c7/d1/a7c98aad7e44afe5306a2b068434a5830f1470675f0e715abb86eb15f15b/frozenlist-1.5.0-cp313-cp313-macosx_10_13_x86_64.whl", hash = "sha256:dd47a5181ce5fcb463b5d9e17ecfdb02b678cca31280639255ce9d0e5aa67af0", size = 52849 },
    { url = "https://files.pythonhosted.org/packages/3a/c8/76f23bf9ab15d5f760eb48701909645f686f9c64fbb8982674c241fbef14/frozenlist-1.5.0-cp313-cp313-macosx_11_0_arm64.whl", hash = "sha256:1431d60b36d15cda188ea222033eec8e0eab488f39a272461f2e6d9e1a8e63c2", size = 50583 },
    { url = "https://files.pythonhosted.org/packages/1f/22/462a3dd093d11df623179d7754a3b3269de3b42de2808cddef50ee0f4f48/frozenlist-1.5.0-cp313-cp313-manylinux_2_17_aarch64.manylinux2014_aarch64.whl", hash = "sha256:6482a5851f5d72767fbd0e507e80737f9c8646ae7fd303def99bfe813f76cf7f", size = 265636 },
    { url = "https://files.pythonhosted.org/packages/80/cf/e075e407fc2ae7328155a1cd7e22f932773c8073c1fc78016607d19cc3e5/frozenlist-1.5.0-cp313-cp313-manylinux_2_17_ppc64le.manylinux2014_ppc64le.whl", hash = "sha256:44c49271a937625619e862baacbd037a7ef86dd1ee215afc298a417ff3270608", size = 270214 },
    { url = "https://files.pythonhosted.org/packages/a1/58/0642d061d5de779f39c50cbb00df49682832923f3d2ebfb0fedf02d05f7f/frozenlist-1.5.0-cp313-cp313-manylinux_2_17_s390x.manylinux2014_s390x.whl", hash = "sha256:12f78f98c2f1c2429d42e6a485f433722b0061d5c0b0139efa64f396efb5886b", size = 273905 },
    { url = "https://files.pythonhosted.org/packages/ab/66/3fe0f5f8f2add5b4ab7aa4e199f767fd3b55da26e3ca4ce2cc36698e50c4/frozenlist-1.5.0-cp313-cp313-manylinux_2_5_i686.manylinux1_i686.manylinux_2_17_i686.manylinux2014_i686.whl", hash = "sha256:ce3aa154c452d2467487765e3adc730a8c153af77ad84096bc19ce19a2400840", size = 250542 },
    { url = "https://files.pythonhosted.org/packages/f6/b8/260791bde9198c87a465224e0e2bb62c4e716f5d198fc3a1dacc4895dbd1/frozenlist-1.5.0-cp313-cp313-manylinux_2_5_x86_64.manylinux1_x86_64.manylinux_2_17_x86_64.manylinux2014_x86_64.whl", hash = "sha256:9b7dc0c4338e6b8b091e8faf0db3168a37101943e687f373dce00959583f7439", size = 267026 },
    { url = "https://files.pythonhosted.org/packages/2e/a4/3d24f88c527f08f8d44ade24eaee83b2627793fa62fa07cbb7ff7a2f7d42/frozenlist-1.5.0-cp313-cp313-musllinux_1_2_aarch64.whl", hash = "sha256:45e0896250900b5aa25180f9aec243e84e92ac84bd4a74d9ad4138ef3f5c97de", size = 257690 },
    { url = "https://files.pythonhosted.org/packages/de/9a/d311d660420b2beeff3459b6626f2ab4fb236d07afbdac034a4371fe696e/frozenlist-1.5.0-cp313-cp313-musllinux_1_2_i686.whl", hash = "sha256:561eb1c9579d495fddb6da8959fd2a1fca2c6d060d4113f5844b433fc02f2641", size = 253893 },
    { url = "https://files.pythonhosted.org/packages/c6/23/e491aadc25b56eabd0f18c53bb19f3cdc6de30b2129ee0bc39cd387cd560/frozenlist-1.5.0-cp313-cp313-musllinux_1_2_ppc64le.whl", hash = "sha256:df6e2f325bfee1f49f81aaac97d2aa757c7646534a06f8f577ce184afe2f0a9e", size = 267006 },
    { url = "https://files.pythonhosted.org/packages/08/c4/ab918ce636a35fb974d13d666dcbe03969592aeca6c3ab3835acff01f79c/frozenlist-1.5.0-cp313-cp313-musllinux_1_2_s390x.whl", hash = "sha256:140228863501b44b809fb39ec56b5d4071f4d0aa6d216c19cbb08b8c5a7eadb9", size = 276157 },
    { url = "https://files.pythonhosted.org/packages/c0/29/3b7a0bbbbe5a34833ba26f686aabfe982924adbdcafdc294a7a129c31688/frozenlist-1.5.0-cp313-cp313-musllinux_1_2_x86_64.whl", hash = "sha256:7707a25d6a77f5d27ea7dc7d1fc608aa0a478193823f88511ef5e6b8a48f9d03", size = 264642 },
    { url = "https://files.pythonhosted.org/packages/ab/42/0595b3dbffc2e82d7fe658c12d5a5bafcd7516c6bf2d1d1feb5387caa9c1/frozenlist-1.5.0-cp313-cp313-win32.whl", hash = "sha256:31a9ac2b38ab9b5a8933b693db4939764ad3f299fcaa931a3e605bc3460e693c", size = 44914 },
    { url = "https://files.pythonhosted.org/packages/17/c4/b7db1206a3fea44bf3b838ca61deb6f74424a8a5db1dd53ecb21da669be6/frozenlist-1.5.0-cp313-cp313-win_amd64.whl", hash = "sha256:11aabdd62b8b9c4b84081a3c246506d1cddd2dd93ff0ad53ede5defec7886b28", size = 51167 },
    { url = "https://files.pythonhosted.org/packages/c6/c8/a5be5b7550c10858fcf9b0ea054baccab474da77d37f1e828ce043a3a5d4/frozenlist-1.5.0-py3-none-any.whl", hash = "sha256:d994863bba198a4a518b467bb971c56e1db3f180a25c6cf7bb1949c267f748c3", size = 11901 },
]

[[package]]
name = "ghp-import"
version = "2.1.0"
source = { registry = "https://pypi.org/simple" }
dependencies = [
    { name = "python-dateutil" },
]
sdist = { url = "https://files.pythonhosted.org/packages/d9/29/d40217cbe2f6b1359e00c6c307bb3fc876ba74068cbab3dde77f03ca0dc4/ghp-import-2.1.0.tar.gz", hash = "sha256:9c535c4c61193c2df8871222567d7fd7e5014d835f97dc7b7439069e2413d343", size = 10943 }
wheels = [
    { url = "https://files.pythonhosted.org/packages/f7/ec/67fbef5d497f86283db54c22eec6f6140243aae73265799baaaa19cd17fb/ghp_import-2.1.0-py3-none-any.whl", hash = "sha256:8337dd7b50877f163d4c0289bc1f1c7f127550241988d568c1db512c4324a619", size = 11034 },
]

[[package]]
name = "googleapis-common-protos"
version = "1.69.1"
source = { registry = "https://pypi.org/simple" }
dependencies = [
    { name = "protobuf" },
]
sdist = { url = "https://files.pythonhosted.org/packages/41/4f/d8be74b88621131dfd1ed70e5aff2c47f2bdf2289a70736bbf3eb0e7bc70/googleapis_common_protos-1.69.1.tar.gz", hash = "sha256:e20d2d8dda87da6fe7340afbbdf4f0bcb4c8fae7e6cadf55926c31f946b0b9b1", size = 144514 }
wheels = [
    { url = "https://files.pythonhosted.org/packages/16/cb/2f4aa605b16df1e031dd7c322c597613eef933e8dd5b6a4414330b21e791/googleapis_common_protos-1.69.1-py2.py3-none-any.whl", hash = "sha256:4077f27a6900d5946ee5a369fab9c8ded4c0ef1c6e880458ea2f70c14f7b70d5", size = 293229 },
]

[[package]]
name = "greenlet"
version = "3.1.1"
source = { registry = "https://pypi.org/simple" }
sdist = { url = "https://files.pythonhosted.org/packages/2f/ff/df5fede753cc10f6a5be0931204ea30c35fa2f2ea7a35b25bdaf4fe40e46/greenlet-3.1.1.tar.gz", hash = "sha256:4ce3ac6cdb6adf7946475d7ef31777c26d94bccc377e070a7986bd2d5c515467", size = 186022 }
wheels = [
    { url = "https://files.pythonhosted.org/packages/25/90/5234a78dc0ef6496a6eb97b67a42a8e96742a56f7dc808cb954a85390448/greenlet-3.1.1-cp310-cp310-macosx_11_0_universal2.whl", hash = "sha256:0bbae94a29c9e5c7e4a2b7f0aae5c17e8e90acbfd3bf6270eeba60c39fce3563", size = 271235 },
    { url = "https://files.pythonhosted.org/packages/7c/16/cd631fa0ab7d06ef06387135b7549fdcc77d8d859ed770a0d28e47b20972/greenlet-3.1.1-cp310-cp310-manylinux_2_17_aarch64.manylinux2014_aarch64.whl", hash = "sha256:0fde093fb93f35ca72a556cf72c92ea3ebfda3d79fc35bb19fbe685853869a83", size = 637168 },
    { url = "https://files.pythonhosted.org/packages/2f/b1/aed39043a6fec33c284a2c9abd63ce191f4f1a07319340ffc04d2ed3256f/greenlet-3.1.1-cp310-cp310-manylinux_2_17_ppc64le.manylinux2014_ppc64le.whl", hash = "sha256:36b89d13c49216cadb828db8dfa6ce86bbbc476a82d3a6c397f0efae0525bdd0", size = 648826 },
    { url = "https://files.pythonhosted.org/packages/76/25/40e0112f7f3ebe54e8e8ed91b2b9f970805143efef16d043dfc15e70f44b/greenlet-3.1.1-cp310-cp310-manylinux_2_17_s390x.manylinux2014_s390x.whl", hash = "sha256:94b6150a85e1b33b40b1464a3f9988dcc5251d6ed06842abff82e42632fac120", size = 644443 },
    { url = "https://files.pythonhosted.org/packages/fb/2f/3850b867a9af519794784a7eeed1dd5bc68ffbcc5b28cef703711025fd0a/greenlet-3.1.1-cp310-cp310-manylinux_2_17_x86_64.manylinux2014_x86_64.whl", hash = "sha256:93147c513fac16385d1036b7e5b102c7fbbdb163d556b791f0f11eada7ba65dc", size = 643295 },
    { url = "https://files.pythonhosted.org/packages/cf/69/79e4d63b9387b48939096e25115b8af7cd8a90397a304f92436bcb21f5b2/greenlet-3.1.1-cp310-cp310-manylinux_2_24_x86_64.manylinux_2_28_x86_64.whl", hash = "sha256:da7a9bff22ce038e19bf62c4dd1ec8391062878710ded0a845bcf47cc0200617", size = 599544 },
    { url = "https://files.pythonhosted.org/packages/46/1d/44dbcb0e6c323bd6f71b8c2f4233766a5faf4b8948873225d34a0b7efa71/greenlet-3.1.1-cp310-cp310-musllinux_1_1_aarch64.whl", hash = "sha256:b2795058c23988728eec1f36a4e5e4ebad22f8320c85f3587b539b9ac84128d7", size = 1125456 },
    { url = "https://files.pythonhosted.org/packages/e0/1d/a305dce121838d0278cee39d5bb268c657f10a5363ae4b726848f833f1bb/greenlet-3.1.1-cp310-cp310-musllinux_1_1_x86_64.whl", hash = "sha256:ed10eac5830befbdd0c32f83e8aa6288361597550ba669b04c48f0f9a2c843c6", size = 1149111 },
    { url = "https://files.pythonhosted.org/packages/96/28/d62835fb33fb5652f2e98d34c44ad1a0feacc8b1d3f1aecab035f51f267d/greenlet-3.1.1-cp310-cp310-win_amd64.whl", hash = "sha256:77c386de38a60d1dfb8e55b8c1101d68c79dfdd25c7095d51fec2dd800892b80", size = 298392 },
    { url = "https://files.pythonhosted.org/packages/28/62/1c2665558618553c42922ed47a4e6d6527e2fa3516a8256c2f431c5d0441/greenlet-3.1.1-cp311-cp311-macosx_11_0_universal2.whl", hash = "sha256:e4d333e558953648ca09d64f13e6d8f0523fa705f51cae3f03b5983489958c70", size = 272479 },
    { url = "https://files.pythonhosted.org/packages/76/9d/421e2d5f07285b6e4e3a676b016ca781f63cfe4a0cd8eaecf3fd6f7a71ae/greenlet-3.1.1-cp311-cp311-manylinux_2_17_aarch64.manylinux2014_aarch64.whl", hash = "sha256:09fc016b73c94e98e29af67ab7b9a879c307c6731a2c9da0db5a7d9b7edd1159", size = 640404 },
    { url = "https://files.pythonhosted.org/packages/e5/de/6e05f5c59262a584e502dd3d261bbdd2c97ab5416cc9c0b91ea38932a901/greenlet-3.1.1-cp311-cp311-manylinux_2_17_ppc64le.manylinux2014_ppc64le.whl", hash = "sha256:d5e975ca70269d66d17dd995dafc06f1b06e8cb1ec1e9ed54c1d1e4a7c4cf26e", size = 652813 },
    { url = "https://files.pythonhosted.org/packages/49/93/d5f93c84241acdea15a8fd329362c2c71c79e1a507c3f142a5d67ea435ae/greenlet-3.1.1-cp311-cp311-manylinux_2_17_s390x.manylinux2014_s390x.whl", hash = "sha256:3b2813dc3de8c1ee3f924e4d4227999285fd335d1bcc0d2be6dc3f1f6a318ec1", size = 648517 },
    { url = "https://files.pythonhosted.org/packages/15/85/72f77fc02d00470c86a5c982b8daafdf65d38aefbbe441cebff3bf7037fc/greenlet-3.1.1-cp311-cp311-manylinux_2_17_x86_64.manylinux2014_x86_64.whl", hash = "sha256:e347b3bfcf985a05e8c0b7d462ba6f15b1ee1c909e2dcad795e49e91b152c383", size = 647831 },
    { url = "https://files.pythonhosted.org/packages/f7/4b/1c9695aa24f808e156c8f4813f685d975ca73c000c2a5056c514c64980f6/greenlet-3.1.1-cp311-cp311-manylinux_2_24_x86_64.manylinux_2_28_x86_64.whl", hash = "sha256:9e8f8c9cb53cdac7ba9793c276acd90168f416b9ce36799b9b885790f8ad6c0a", size = 602413 },
    { url = "https://files.pythonhosted.org/packages/76/70/ad6e5b31ef330f03b12559d19fda2606a522d3849cde46b24f223d6d1619/greenlet-3.1.1-cp311-cp311-musllinux_1_1_aarch64.whl", hash = "sha256:62ee94988d6b4722ce0028644418d93a52429e977d742ca2ccbe1c4f4a792511", size = 1129619 },
    { url = "https://files.pythonhosted.org/packages/f4/fb/201e1b932e584066e0f0658b538e73c459b34d44b4bd4034f682423bc801/greenlet-3.1.1-cp311-cp311-musllinux_1_1_x86_64.whl", hash = "sha256:1776fd7f989fc6b8d8c8cb8da1f6b82c5814957264d1f6cf818d475ec2bf6395", size = 1155198 },
    { url = "https://files.pythonhosted.org/packages/12/da/b9ed5e310bb8b89661b80cbcd4db5a067903bbcd7fc854923f5ebb4144f0/greenlet-3.1.1-cp311-cp311-win_amd64.whl", hash = "sha256:48ca08c771c268a768087b408658e216133aecd835c0ded47ce955381105ba39", size = 298930 },
    { url = "https://files.pythonhosted.org/packages/7d/ec/bad1ac26764d26aa1353216fcbfa4670050f66d445448aafa227f8b16e80/greenlet-3.1.1-cp312-cp312-macosx_11_0_universal2.whl", hash = "sha256:4afe7ea89de619adc868e087b4d2359282058479d7cfb94970adf4b55284574d", size = 274260 },
    { url = "https://files.pythonhosted.org/packages/66/d4/c8c04958870f482459ab5956c2942c4ec35cac7fe245527f1039837c17a9/greenlet-3.1.1-cp312-cp312-manylinux_2_17_aarch64.manylinux2014_aarch64.whl", hash = "sha256:f406b22b7c9a9b4f8aa9d2ab13d6ae0ac3e85c9a809bd590ad53fed2bf70dc79", size = 649064 },
    { url = "https://files.pythonhosted.org/packages/51/41/467b12a8c7c1303d20abcca145db2be4e6cd50a951fa30af48b6ec607581/greenlet-3.1.1-cp312-cp312-manylinux_2_17_ppc64le.manylinux2014_ppc64le.whl", hash = "sha256:c3a701fe5a9695b238503ce5bbe8218e03c3bcccf7e204e455e7462d770268aa", size = 663420 },
    { url = "https://files.pythonhosted.org/packages/27/8f/2a93cd9b1e7107d5c7b3b7816eeadcac2ebcaf6d6513df9abaf0334777f6/greenlet-3.1.1-cp312-cp312-manylinux_2_17_s390x.manylinux2014_s390x.whl", hash = "sha256:2846930c65b47d70b9d178e89c7e1a69c95c1f68ea5aa0a58646b7a96df12441", size = 658035 },
    { url = "https://files.pythonhosted.org/packages/57/5c/7c6f50cb12be092e1dccb2599be5a942c3416dbcfb76efcf54b3f8be4d8d/greenlet-3.1.1-cp312-cp312-manylinux_2_17_x86_64.manylinux2014_x86_64.whl", hash = "sha256:99cfaa2110534e2cf3ba31a7abcac9d328d1d9f1b95beede58294a60348fba36", size = 660105 },
    { url = "https://files.pythonhosted.org/packages/f1/66/033e58a50fd9ec9df00a8671c74f1f3a320564c6415a4ed82a1c651654ba/greenlet-3.1.1-cp312-cp312-manylinux_2_24_x86_64.manylinux_2_28_x86_64.whl", hash = "sha256:1443279c19fca463fc33e65ef2a935a5b09bb90f978beab37729e1c3c6c25fe9", size = 613077 },
    { url = "https://files.pythonhosted.org/packages/19/c5/36384a06f748044d06bdd8776e231fadf92fc896bd12cb1c9f5a1bda9578/greenlet-3.1.1-cp312-cp312-musllinux_1_1_aarch64.whl", hash = "sha256:b7cede291382a78f7bb5f04a529cb18e068dd29e0fb27376074b6d0317bf4dd0", size = 1135975 },
    { url = "https://files.pythonhosted.org/packages/38/f9/c0a0eb61bdf808d23266ecf1d63309f0e1471f284300ce6dac0ae1231881/greenlet-3.1.1-cp312-cp312-musllinux_1_1_x86_64.whl", hash = "sha256:23f20bb60ae298d7d8656c6ec6db134bca379ecefadb0b19ce6f19d1f232a942", size = 1163955 },
    { url = "https://files.pythonhosted.org/packages/43/21/a5d9df1d21514883333fc86584c07c2b49ba7c602e670b174bd73cfc9c7f/greenlet-3.1.1-cp312-cp312-win_amd64.whl", hash = "sha256:7124e16b4c55d417577c2077be379514321916d5790fa287c9ed6f23bd2ffd01", size = 299655 },
    { url = "https://files.pythonhosted.org/packages/f3/57/0db4940cd7bb461365ca8d6fd53e68254c9dbbcc2b452e69d0d41f10a85e/greenlet-3.1.1-cp313-cp313-macosx_11_0_universal2.whl", hash = "sha256:05175c27cb459dcfc05d026c4232f9de8913ed006d42713cb8a5137bd49375f1", size = 272990 },
    { url = "https://files.pythonhosted.org/packages/1c/ec/423d113c9f74e5e402e175b157203e9102feeb7088cee844d735b28ef963/greenlet-3.1.1-cp313-cp313-manylinux_2_17_aarch64.manylinux2014_aarch64.whl", hash = "sha256:935e943ec47c4afab8965954bf49bfa639c05d4ccf9ef6e924188f762145c0ff", size = 649175 },
    { url = "https://files.pythonhosted.org/packages/a9/46/ddbd2db9ff209186b7b7c621d1432e2f21714adc988703dbdd0e65155c77/greenlet-3.1.1-cp313-cp313-manylinux_2_17_ppc64le.manylinux2014_ppc64le.whl", hash = "sha256:667a9706c970cb552ede35aee17339a18e8f2a87a51fba2ed39ceeeb1004798a", size = 663425 },
    { url = "https://files.pythonhosted.org/packages/bc/f9/9c82d6b2b04aa37e38e74f0c429aece5eeb02bab6e3b98e7db89b23d94c6/greenlet-3.1.1-cp313-cp313-manylinux_2_17_s390x.manylinux2014_s390x.whl", hash = "sha256:b8a678974d1f3aa55f6cc34dc480169d58f2e6d8958895d68845fa4ab566509e", size = 657736 },
    { url = "https://files.pythonhosted.org/packages/d9/42/b87bc2a81e3a62c3de2b0d550bf91a86939442b7ff85abb94eec3fc0e6aa/greenlet-3.1.1-cp313-cp313-manylinux_2_17_x86_64.manylinux2014_x86_64.whl", hash = "sha256:efc0f674aa41b92da8c49e0346318c6075d734994c3c4e4430b1c3f853e498e4", size = 660347 },
    { url = "https://files.pythonhosted.org/packages/37/fa/71599c3fd06336cdc3eac52e6871cfebab4d9d70674a9a9e7a482c318e99/greenlet-3.1.1-cp313-cp313-manylinux_2_24_x86_64.manylinux_2_28_x86_64.whl", hash = "sha256:0153404a4bb921f0ff1abeb5ce8a5131da56b953eda6e14b88dc6bbc04d2049e", size = 615583 },
    { url = "https://files.pythonhosted.org/packages/4e/96/e9ef85de031703ee7a4483489b40cf307f93c1824a02e903106f2ea315fe/greenlet-3.1.1-cp313-cp313-musllinux_1_1_aarch64.whl", hash = "sha256:275f72decf9932639c1c6dd1013a1bc266438eb32710016a1c742df5da6e60a1", size = 1133039 },
    { url = "https://files.pythonhosted.org/packages/87/76/b2b6362accd69f2d1889db61a18c94bc743e961e3cab344c2effaa4b4a25/greenlet-3.1.1-cp313-cp313-musllinux_1_1_x86_64.whl", hash = "sha256:c4aab7f6381f38a4b42f269057aee279ab0fc7bf2e929e3d4abfae97b682a12c", size = 1160716 },
    { url = "https://files.pythonhosted.org/packages/1f/1b/54336d876186920e185066d8c3024ad55f21d7cc3683c856127ddb7b13ce/greenlet-3.1.1-cp313-cp313-win_amd64.whl", hash = "sha256:b42703b1cf69f2aa1df7d1030b9d77d3e584a70755674d60e710f0af570f3761", size = 299490 },
    { url = "https://files.pythonhosted.org/packages/5f/17/bea55bf36990e1638a2af5ba10c1640273ef20f627962cf97107f1e5d637/greenlet-3.1.1-cp313-cp313t-manylinux_2_17_aarch64.manylinux2014_aarch64.whl", hash = "sha256:f1695e76146579f8c06c1509c7ce4dfe0706f49c6831a817ac04eebb2fd02011", size = 643731 },
    { url = "https://files.pythonhosted.org/packages/78/d2/aa3d2157f9ab742a08e0fd8f77d4699f37c22adfbfeb0c610a186b5f75e0/greenlet-3.1.1-cp313-cp313t-manylinux_2_17_ppc64le.manylinux2014_ppc64le.whl", hash = "sha256:7876452af029456b3f3549b696bb36a06db7c90747740c5302f74a9e9fa14b13", size = 649304 },
    { url = "https://files.pythonhosted.org/packages/f1/8e/d0aeffe69e53ccff5a28fa86f07ad1d2d2d6537a9506229431a2a02e2f15/greenlet-3.1.1-cp313-cp313t-manylinux_2_17_s390x.manylinux2014_s390x.whl", hash = "sha256:4ead44c85f8ab905852d3de8d86f6f8baf77109f9da589cb4fa142bd3b57b475", size = 646537 },
    { url = "https://files.pythonhosted.org/packages/05/79/e15408220bbb989469c8871062c97c6c9136770657ba779711b90870d867/greenlet-3.1.1-cp313-cp313t-manylinux_2_17_x86_64.manylinux2014_x86_64.whl", hash = "sha256:8320f64b777d00dd7ccdade271eaf0cad6636343293a25074cc5566160e4de7b", size = 642506 },
    { url = "https://files.pythonhosted.org/packages/18/87/470e01a940307796f1d25f8167b551a968540fbe0551c0ebb853cb527dd6/greenlet-3.1.1-cp313-cp313t-manylinux_2_24_x86_64.manylinux_2_28_x86_64.whl", hash = "sha256:6510bf84a6b643dabba74d3049ead221257603a253d0a9873f55f6a59a65f822", size = 602753 },
    { url = "https://files.pythonhosted.org/packages/e2/72/576815ba674eddc3c25028238f74d7b8068902b3968cbe456771b166455e/greenlet-3.1.1-cp313-cp313t-musllinux_1_1_aarch64.whl", hash = "sha256:04b013dc07c96f83134b1e99888e7a79979f1a247e2a9f59697fa14b5862ed01", size = 1122731 },
    { url = "https://files.pythonhosted.org/packages/ac/38/08cc303ddddc4b3d7c628c3039a61a3aae36c241ed01393d00c2fd663473/greenlet-3.1.1-cp313-cp313t-musllinux_1_1_x86_64.whl", hash = "sha256:411f015496fec93c1c8cd4e5238da364e1da7a124bcb293f085bf2860c32c6f6", size = 1142112 },
]

[[package]]
name = "griffe"
version = "1.6.0"
source = { registry = "https://pypi.org/simple" }
dependencies = [
    { name = "colorama" },
]
sdist = { url = "https://files.pythonhosted.org/packages/a0/1a/d467b93f5e0ea4edf3c1caef44cfdd53a4a498cb3a6bb722df4dd0fdd66a/griffe-1.6.0.tar.gz", hash = "sha256:eb5758088b9c73ad61c7ac014f3cdfb4c57b5c2fcbfca69996584b702aefa354", size = 391819 }
wheels = [
    { url = "https://files.pythonhosted.org/packages/bf/02/5a22bc98d0aebb68c15ba70d2da1c84a5ef56048d79634e5f96cd2ba96e9/griffe-1.6.0-py3-none-any.whl", hash = "sha256:9f1dfe035d4715a244ed2050dfbceb05b1f470809ed4f6bb10ece5a7302f8dd1", size = 128470 },
]

[[package]]
name = "h11"
version = "0.14.0"
source = { registry = "https://pypi.org/simple" }
sdist = { url = "https://files.pythonhosted.org/packages/f5/38/3af3d3633a34a3316095b39c8e8fb4853a28a536e55d347bd8d8e9a14b03/h11-0.14.0.tar.gz", hash = "sha256:8f19fbbe99e72420ff35c00b27a34cb9937e902a8b810e2c88300c6f0a3b699d", size = 100418 }
wheels = [
    { url = "https://files.pythonhosted.org/packages/95/04/ff642e65ad6b90db43e668d70ffb6736436c7ce41fcc549f4e9472234127/h11-0.14.0-py3-none-any.whl", hash = "sha256:e3fe4ac4b851c468cc8363d500db52c2ead036020723024a109d37346efaa761", size = 58259 },
]

[[package]]
name = "httpcore"
version = "1.0.7"
source = { registry = "https://pypi.org/simple" }
dependencies = [
    { name = "certifi" },
    { name = "h11" },
]
sdist = { url = "https://files.pythonhosted.org/packages/6a/41/d7d0a89eb493922c37d343b607bc1b5da7f5be7e383740b4753ad8943e90/httpcore-1.0.7.tar.gz", hash = "sha256:8551cb62a169ec7162ac7be8d4817d561f60e08eaa485234898414bb5a8a0b4c", size = 85196 }
wheels = [
    { url = "https://files.pythonhosted.org/packages/87/f5/72347bc88306acb359581ac4d52f23c0ef445b57157adedb9aee0cd689d2/httpcore-1.0.7-py3-none-any.whl", hash = "sha256:a3fff8f43dc260d5bd363d9f9cf1830fa3a458b332856f34282de498ed420edd", size = 78551 },
]

[[package]]
name = "httpx"
version = "0.28.1"
source = { registry = "https://pypi.org/simple" }
dependencies = [
    { name = "anyio" },
    { name = "certifi" },
    { name = "httpcore" },
    { name = "idna" },
]
sdist = { url = "https://files.pythonhosted.org/packages/b1/df/48c586a5fe32a0f01324ee087459e112ebb7224f646c0b5023f5e79e9956/httpx-0.28.1.tar.gz", hash = "sha256:75e98c5f16b0f35b567856f597f06ff2270a374470a5c2392242528e3e3e42fc", size = 141406 }
wheels = [
    { url = "https://files.pythonhosted.org/packages/2a/39/e50c7c3a983047577ee07d2a9e53faf5a69493943ec3f6a384bdc792deb2/httpx-0.28.1-py3-none-any.whl", hash = "sha256:d909fcccc110f8c7faf814ca82a9a4d816bc5a6dbfea25d6591d6985b8ba59ad", size = 73517 },
]

[[package]]
name = "httpx-sse"
version = "0.4.0"
source = { registry = "https://pypi.org/simple" }
sdist = { url = "https://files.pythonhosted.org/packages/4c/60/8f4281fa9bbf3c8034fd54c0e7412e66edbab6bc74c4996bd616f8d0406e/httpx-sse-0.4.0.tar.gz", hash = "sha256:1e81a3a3070ce322add1d3529ed42eb5f70817f45ed6ec915ab753f961139721", size = 12624 }
wheels = [
    { url = "https://files.pythonhosted.org/packages/e1/9b/a181f281f65d776426002f330c31849b86b31fc9d848db62e16f03ff739f/httpx_sse-0.4.0-py3-none-any.whl", hash = "sha256:f329af6eae57eaa2bdfd962b42524764af68075ea87370a2de920af5341e318f", size = 7819 },
]

[[package]]
name = "idna"
version = "3.10"
source = { registry = "https://pypi.org/simple" }
sdist = { url = "https://files.pythonhosted.org/packages/f1/70/7703c29685631f5a7590aa73f1f1d3fa9a380e654b86af429e0934a32f7d/idna-3.10.tar.gz", hash = "sha256:12f65c9b470abda6dc35cf8e63cc574b1c52b11df2c86030af0ac09b01b13ea9", size = 190490 }
wheels = [
    { url = "https://files.pythonhosted.org/packages/76/c6/c88e154df9c4e1a2a66ccf0005a88dfb2650c1dffb6f5ce603dfbd452ce3/idna-3.10-py3-none-any.whl", hash = "sha256:946d195a0d259cbba61165e88e65941f16e9b36ea6ddb97f00452bae8b1287d3", size = 70442 },
]

[[package]]
name = "importlib-metadata"
version = "8.5.0"
source = { registry = "https://pypi.org/simple" }
dependencies = [
    { name = "zipp" },
]
sdist = { url = "https://files.pythonhosted.org/packages/cd/12/33e59336dca5be0c398a7482335911a33aa0e20776128f038019f1a95f1b/importlib_metadata-8.5.0.tar.gz", hash = "sha256:71522656f0abace1d072b9e5481a48f07c138e00f079c38c8f883823f9c26bd7", size = 55304 }
wheels = [
    { url = "https://files.pythonhosted.org/packages/a0/d9/a1e041c5e7caa9a05c925f4bdbdfb7f006d1f74996af53467bc394c97be7/importlib_metadata-8.5.0-py3-none-any.whl", hash = "sha256:45e54197d28b7a7f1559e60b95e7c567032b602131fbd588f1497f47880aa68b", size = 26514 },
]

[[package]]
name = "iniconfig"
version = "2.0.0"
source = { registry = "https://pypi.org/simple" }
sdist = { url = "https://files.pythonhosted.org/packages/d7/4b/cbd8e699e64a6f16ca3a8220661b5f83792b3017d0f79807cb8708d33913/iniconfig-2.0.0.tar.gz", hash = "sha256:2d91e135bf72d31a410b17c16da610a82cb55f6b0477d1a902134b24a455b8b3", size = 4646 }
wheels = [
    { url = "https://files.pythonhosted.org/packages/ef/a6/62565a6e1cf69e10f5727360368e451d4b7f58beeac6173dc9db836a5b46/iniconfig-2.0.0-py3-none-any.whl", hash = "sha256:b6a85871a79d2e3b22d2d1b94ac2824226a63c6b741c88f7ae975f18b6778374", size = 5892 },
]

[[package]]
name = "instructor"
version = "1.7.3"
source = { registry = "https://pypi.org/simple" }
dependencies = [
    { name = "aiohttp" },
    { name = "docstring-parser" },
    { name = "jinja2" },
    { name = "jiter" },
    { name = "openai" },
    { name = "pydantic" },
    { name = "pydantic-core" },
    { name = "requests" },
    { name = "rich" },
    { name = "tenacity" },
    { name = "typer" },
]
sdist = { url = "https://files.pythonhosted.org/packages/c4/9d/4a2b7d4861df2a1b3cfc229fdeca242965783495deaf9d2b2d1f80847f30/instructor-1.7.3.tar.gz", hash = "sha256:5efb5d3d3afb0441513894b97bb9ab498daf88c2b5547a396c79c4d59d42563d", size = 66340621 }
wheels = [
    { url = "https://files.pythonhosted.org/packages/3a/66/0a2b9f44ba2ac749fad969e44245816ae5d084a85636770fa36c9c26160f/instructor-1.7.3-py3-none-any.whl", hash = "sha256:8c206f914445664bc52bcc3cc41468a284a347faaacefcdbc2922099feaa70ea", size = 79205 },
]

[[package]]
name = "jinja2"
version = "3.1.6"
source = { registry = "https://pypi.org/simple" }
dependencies = [
    { name = "markupsafe" },
]
sdist = { url = "https://files.pythonhosted.org/packages/df/bf/f7da0350254c0ed7c72f3e33cef02e048281fec7ecec5f032d4aac52226b/jinja2-3.1.6.tar.gz", hash = "sha256:0137fb05990d35f1275a587e9aee6d56da821fc83491a0fb838183be43f66d6d", size = 245115 }
wheels = [
    { url = "https://files.pythonhosted.org/packages/62/a1/3d680cbfd5f4b8f15abc1d571870c5fc3e594bb582bc3b64ea099db13e56/jinja2-3.1.6-py3-none-any.whl", hash = "sha256:85ece4451f492d0c13c5dd7c13a64681a86afae63a5f347908daf103ce6d2f67", size = 134899 },
]

[[package]]
name = "jiter"
version = "0.8.2"
source = { registry = "https://pypi.org/simple" }
sdist = { url = "https://files.pythonhosted.org/packages/f8/70/90bc7bd3932e651486861df5c8ffea4ca7c77d28e8532ddefe2abc561a53/jiter-0.8.2.tar.gz", hash = "sha256:cd73d3e740666d0e639f678adb176fad25c1bcbdae88d8d7b857e1783bb4212d", size = 163007 }
wheels = [
    { url = "https://files.pythonhosted.org/packages/f2/f3/8c11e0e87bd5934c414f9b1cfae3cbfd4a938d4669d57cb427e1c4d11a7f/jiter-0.8.2-cp310-cp310-macosx_10_12_x86_64.whl", hash = "sha256:ca8577f6a413abe29b079bc30f907894d7eb07a865c4df69475e868d73e71c7b", size = 303381 },
    { url = "https://files.pythonhosted.org/packages/ea/28/4cd3f0bcbf40e946bc6a62a82c951afc386a25673d3d8d5ee461f1559bbe/jiter-0.8.2-cp310-cp310-macosx_11_0_arm64.whl", hash = "sha256:b25bd626bde7fb51534190c7e3cb97cee89ee76b76d7585580e22f34f5e3f393", size = 311718 },
    { url = "https://files.pythonhosted.org/packages/0d/17/57acab00507e60bd954eaec0837d9d7b119b4117ff49b8a62f2b646f32ed/jiter-0.8.2-cp310-cp310-manylinux_2_17_aarch64.manylinux2014_aarch64.whl", hash = "sha256:d5c826a221851a8dc028eb6d7d6429ba03184fa3c7e83ae01cd6d3bd1d4bd17d", size = 335465 },
    { url = "https://files.pythonhosted.org/packages/74/b9/1a3ddd2bc95ae17c815b021521020f40c60b32137730126bada962ef32b4/jiter-0.8.2-cp310-cp310-manylinux_2_17_armv7l.manylinux2014_armv7l.whl", hash = "sha256:d35c864c2dff13dfd79fb070fc4fc6235d7b9b359efe340e1261deb21b9fcb66", size = 355570 },
    { url = "https://files.pythonhosted.org/packages/78/69/6d29e2296a934199a7d0dde673ecccf98c9c8db44caf0248b3f2b65483cb/jiter-0.8.2-cp310-cp310-manylinux_2_17_ppc64le.manylinux2014_ppc64le.whl", hash = "sha256:f557c55bc2b7676e74d39d19bcb8775ca295c7a028246175d6a8b431e70835e5", size = 381383 },
    { url = "https://files.pythonhosted.org/packages/22/d7/fbc4c3fb1bf65f9be22a32759b539f88e897aeb13fe84ab0266e4423487a/jiter-0.8.2-cp310-cp310-manylinux_2_17_s390x.manylinux2014_s390x.whl", hash = "sha256:580ccf358539153db147e40751a0b41688a5ceb275e6f3e93d91c9467f42b2e3", size = 390454 },
    { url = "https://files.pythonhosted.org/packages/4d/a0/3993cda2e267fe679b45d0bcc2cef0b4504b0aa810659cdae9737d6bace9/jiter-0.8.2-cp310-cp310-manylinux_2_17_x86_64.manylinux2014_x86_64.whl", hash = "sha256:af102d3372e917cffce49b521e4c32c497515119dc7bd8a75665e90a718bbf08", size = 345039 },
    { url = "https://files.pythonhosted.org/packages/b9/ef/69c18562b4c09ce88fab5df1dcaf643f6b1a8b970b65216e7221169b81c4/jiter-0.8.2-cp310-cp310-manylinux_2_5_i686.manylinux1_i686.whl", hash = "sha256:cadcc978f82397d515bb2683fc0d50103acff2a180552654bb92d6045dec2c49", size = 376200 },
    { url = "https://files.pythonhosted.org/packages/4d/17/0b5a8de46a6ab4d836f70934036278b49b8530c292b29dde3483326d4555/jiter-0.8.2-cp310-cp310-musllinux_1_1_aarch64.whl", hash = "sha256:ba5bdf56969cad2019d4e8ffd3f879b5fdc792624129741d3d83fc832fef8c7d", size = 511158 },
    { url = "https://files.pythonhosted.org/packages/6c/b2/c401a0a2554b36c9e6d6e4876b43790d75139cf3936f0222e675cbc23451/jiter-0.8.2-cp310-cp310-musllinux_1_1_x86_64.whl", hash = "sha256:3b94a33a241bee9e34b8481cdcaa3d5c2116f575e0226e421bed3f7a6ea71cff", size = 503956 },
    { url = "https://files.pythonhosted.org/packages/d4/02/a0291ed7d72c0ac130f172354ee3cf0b2556b69584de391463a8ee534f40/jiter-0.8.2-cp310-cp310-win32.whl", hash = "sha256:6e5337bf454abddd91bd048ce0dca5134056fc99ca0205258766db35d0a2ea43", size = 202846 },
    { url = "https://files.pythonhosted.org/packages/ad/20/8c988831ae4bf437e29f1671e198fc99ba8fe49f2895f23789acad1d1811/jiter-0.8.2-cp310-cp310-win_amd64.whl", hash = "sha256:4a9220497ca0cb1fe94e3f334f65b9b5102a0b8147646118f020d8ce1de70105", size = 204414 },
    { url = "https://files.pythonhosted.org/packages/cb/b0/c1a7caa7f9dc5f1f6cfa08722867790fe2d3645d6e7170ca280e6e52d163/jiter-0.8.2-cp311-cp311-macosx_10_12_x86_64.whl", hash = "sha256:2dd61c5afc88a4fda7d8b2cf03ae5947c6ac7516d32b7a15bf4b49569a5c076b", size = 303666 },
    { url = "https://files.pythonhosted.org/packages/f5/97/0468bc9eeae43079aaa5feb9267964e496bf13133d469cfdc135498f8dd0/jiter-0.8.2-cp311-cp311-macosx_11_0_arm64.whl", hash = "sha256:a6c710d657c8d1d2adbbb5c0b0c6bfcec28fd35bd6b5f016395f9ac43e878a15", size = 311934 },
    { url = "https://files.pythonhosted.org/packages/e5/69/64058e18263d9a5f1e10f90c436853616d5f047d997c37c7b2df11b085ec/jiter-0.8.2-cp311-cp311-manylinux_2_17_aarch64.manylinux2014_aarch64.whl", hash = "sha256:a9584de0cd306072635fe4b89742bf26feae858a0683b399ad0c2509011b9dc0", size = 335506 },
    { url = "https://files.pythonhosted.org/packages/9d/14/b747f9a77b8c0542141d77ca1e2a7523e854754af2c339ac89a8b66527d6/jiter-0.8.2-cp311-cp311-manylinux_2_17_armv7l.manylinux2014_armv7l.whl", hash = "sha256:5a90a923338531b7970abb063cfc087eebae6ef8ec8139762007188f6bc69a9f", size = 355849 },
    { url = "https://files.pythonhosted.org/packages/53/e2/98a08161db7cc9d0e39bc385415890928ff09709034982f48eccfca40733/jiter-0.8.2-cp311-cp311-manylinux_2_17_ppc64le.manylinux2014_ppc64le.whl", hash = "sha256:d21974d246ed0181558087cd9f76e84e8321091ebfb3a93d4c341479a736f099", size = 381700 },
    { url = "https://files.pythonhosted.org/packages/7a/38/1674672954d35bce3b1c9af99d5849f9256ac8f5b672e020ac7821581206/jiter-0.8.2-cp311-cp311-manylinux_2_17_s390x.manylinux2014_s390x.whl", hash = "sha256:32475a42b2ea7b344069dc1e81445cfc00b9d0e3ca837f0523072432332e9f74", size = 389710 },
    { url = "https://files.pythonhosted.org/packages/f8/9b/92f9da9a9e107d019bcf883cd9125fa1690079f323f5a9d5c6986eeec3c0/jiter-0.8.2-cp311-cp311-manylinux_2_17_x86_64.manylinux2014_x86_64.whl", hash = "sha256:8b9931fd36ee513c26b5bf08c940b0ac875de175341cbdd4fa3be109f0492586", size = 345553 },
    { url = "https://files.pythonhosted.org/packages/44/a6/6d030003394e9659cd0d7136bbeabd82e869849ceccddc34d40abbbbb269/jiter-0.8.2-cp311-cp311-manylinux_2_5_i686.manylinux1_i686.whl", hash = "sha256:ce0820f4a3a59ddced7fce696d86a096d5cc48d32a4183483a17671a61edfddc", size = 376388 },
    { url = "https://files.pythonhosted.org/packages/ad/8d/87b09e648e4aca5f9af89e3ab3cfb93db2d1e633b2f2931ede8dabd9b19a/jiter-0.8.2-cp311-cp311-musllinux_1_1_aarch64.whl", hash = "sha256:8ffc86ae5e3e6a93765d49d1ab47b6075a9c978a2b3b80f0f32628f39caa0c88", size = 511226 },
    { url = "https://files.pythonhosted.org/packages/77/95/8008ebe4cdc82eac1c97864a8042ca7e383ed67e0ec17bfd03797045c727/jiter-0.8.2-cp311-cp311-musllinux_1_1_x86_64.whl", hash = "sha256:5127dc1abd809431172bc3fbe8168d6b90556a30bb10acd5ded41c3cfd6f43b6", size = 504134 },
    { url = "https://files.pythonhosted.org/packages/26/0d/3056a74de13e8b2562e4d526de6dac2f65d91ace63a8234deb9284a1d24d/jiter-0.8.2-cp311-cp311-win32.whl", hash = "sha256:66227a2c7b575720c1871c8800d3a0122bb8ee94edb43a5685aa9aceb2782d44", size = 203103 },
    { url = "https://files.pythonhosted.org/packages/4e/1e/7f96b798f356e531ffc0f53dd2f37185fac60fae4d6c612bbbd4639b90aa/jiter-0.8.2-cp311-cp311-win_amd64.whl", hash = "sha256:cde031d8413842a1e7501e9129b8e676e62a657f8ec8166e18a70d94d4682855", size = 206717 },
    { url = "https://files.pythonhosted.org/packages/a1/17/c8747af8ea4e045f57d6cfd6fc180752cab9bc3de0e8a0c9ca4e8af333b1/jiter-0.8.2-cp312-cp312-macosx_10_12_x86_64.whl", hash = "sha256:e6ec2be506e7d6f9527dae9ff4b7f54e68ea44a0ef6b098256ddf895218a2f8f", size = 302027 },
    { url = "https://files.pythonhosted.org/packages/3c/c1/6da849640cd35a41e91085723b76acc818d4b7d92b0b6e5111736ce1dd10/jiter-0.8.2-cp312-cp312-macosx_11_0_arm64.whl", hash = "sha256:76e324da7b5da060287c54f2fabd3db5f76468006c811831f051942bf68c9d44", size = 310326 },
    { url = "https://files.pythonhosted.org/packages/06/99/a2bf660d8ccffee9ad7ed46b4f860d2108a148d0ea36043fd16f4dc37e94/jiter-0.8.2-cp312-cp312-manylinux_2_17_aarch64.manylinux2014_aarch64.whl", hash = "sha256:180a8aea058f7535d1c84183c0362c710f4750bef66630c05f40c93c2b152a0f", size = 334242 },
    { url = "https://files.pythonhosted.org/packages/a7/5f/cea1c17864828731f11427b9d1ab7f24764dbd9aaf4648a7f851164d2718/jiter-0.8.2-cp312-cp312-manylinux_2_17_armv7l.manylinux2014_armv7l.whl", hash = "sha256:025337859077b41548bdcbabe38698bcd93cfe10b06ff66617a48ff92c9aec60", size = 356654 },
    { url = "https://files.pythonhosted.org/packages/e9/13/62774b7e5e7f5d5043efe1d0f94ead66e6d0f894ae010adb56b3f788de71/jiter-0.8.2-cp312-cp312-manylinux_2_17_ppc64le.manylinux2014_ppc64le.whl", hash = "sha256:ecff0dc14f409599bbcafa7e470c00b80f17abc14d1405d38ab02e4b42e55b57", size = 379967 },
    { url = "https://files.pythonhosted.org/packages/ec/fb/096b34c553bb0bd3f2289d5013dcad6074948b8d55212aa13a10d44c5326/jiter-0.8.2-cp312-cp312-manylinux_2_17_s390x.manylinux2014_s390x.whl", hash = "sha256:ffd9fee7d0775ebaba131f7ca2e2d83839a62ad65e8e02fe2bd8fc975cedeb9e", size = 389252 },
    { url = "https://files.pythonhosted.org/packages/17/61/beea645c0bf398ced8b199e377b61eb999d8e46e053bb285c91c3d3eaab0/jiter-0.8.2-cp312-cp312-manylinux_2_17_x86_64.manylinux2014_x86_64.whl", hash = "sha256:14601dcac4889e0a1c75ccf6a0e4baf70dbc75041e51bcf8d0e9274519df6887", size = 345490 },
    { url = "https://files.pythonhosted.org/packages/d5/df/834aa17ad5dcc3cf0118821da0a0cf1589ea7db9832589278553640366bc/jiter-0.8.2-cp312-cp312-manylinux_2_5_i686.manylinux1_i686.whl", hash = "sha256:92249669925bc1c54fcd2ec73f70f2c1d6a817928480ee1c65af5f6b81cdf12d", size = 376991 },
    { url = "https://files.pythonhosted.org/packages/67/80/87d140399d382fb4ea5b3d56e7ecaa4efdca17cd7411ff904c1517855314/jiter-0.8.2-cp312-cp312-musllinux_1_1_aarch64.whl", hash = "sha256:e725edd0929fa79f8349ab4ec7f81c714df51dc4e991539a578e5018fa4a7152", size = 510822 },
    { url = "https://files.pythonhosted.org/packages/5c/37/3394bb47bac1ad2cb0465601f86828a0518d07828a650722e55268cdb7e6/jiter-0.8.2-cp312-cp312-musllinux_1_1_x86_64.whl", hash = "sha256:bf55846c7b7a680eebaf9c3c48d630e1bf51bdf76c68a5f654b8524335b0ad29", size = 503730 },
    { url = "https://files.pythonhosted.org/packages/f9/e2/253fc1fa59103bb4e3aa0665d6ceb1818df1cd7bf3eb492c4dad229b1cd4/jiter-0.8.2-cp312-cp312-win32.whl", hash = "sha256:7efe4853ecd3d6110301665a5178b9856be7e2a9485f49d91aa4d737ad2ae49e", size = 203375 },
    { url = "https://files.pythonhosted.org/packages/41/69/6d4bbe66b3b3b4507e47aa1dd5d075919ad242b4b1115b3f80eecd443687/jiter-0.8.2-cp312-cp312-win_amd64.whl", hash = "sha256:83c0efd80b29695058d0fd2fa8a556490dbce9804eac3e281f373bbc99045f6c", size = 204740 },
    { url = "https://files.pythonhosted.org/packages/6c/b0/bfa1f6f2c956b948802ef5a021281978bf53b7a6ca54bb126fd88a5d014e/jiter-0.8.2-cp313-cp313-macosx_10_12_x86_64.whl", hash = "sha256:ca1f08b8e43dc3bd0594c992fb1fd2f7ce87f7bf0d44358198d6da8034afdf84", size = 301190 },
    { url = "https://files.pythonhosted.org/packages/a4/8f/396ddb4e292b5ea57e45ade5dc48229556b9044bad29a3b4b2dddeaedd52/jiter-0.8.2-cp313-cp313-macosx_11_0_arm64.whl", hash = "sha256:5672a86d55416ccd214c778efccf3266b84f87b89063b582167d803246354be4", size = 309334 },
    { url = "https://files.pythonhosted.org/packages/7f/68/805978f2f446fa6362ba0cc2e4489b945695940656edd844e110a61c98f8/jiter-0.8.2-cp313-cp313-manylinux_2_17_aarch64.manylinux2014_aarch64.whl", hash = "sha256:58dc9bc9767a1101f4e5e22db1b652161a225874d66f0e5cb8e2c7d1c438b587", size = 333918 },
    { url = "https://files.pythonhosted.org/packages/b3/99/0f71f7be667c33403fa9706e5b50583ae5106d96fab997fa7e2f38ee8347/jiter-0.8.2-cp313-cp313-manylinux_2_17_armv7l.manylinux2014_armv7l.whl", hash = "sha256:37b2998606d6dadbb5ccda959a33d6a5e853252d921fec1792fc902351bb4e2c", size = 356057 },
    { url = "https://files.pythonhosted.org/packages/8d/50/a82796e421a22b699ee4d2ce527e5bcb29471a2351cbdc931819d941a167/jiter-0.8.2-cp313-cp313-manylinux_2_17_ppc64le.manylinux2014_ppc64le.whl", hash = "sha256:4ab9a87f3784eb0e098f84a32670cfe4a79cb6512fd8f42ae3d0709f06405d18", size = 379790 },
    { url = "https://files.pythonhosted.org/packages/3c/31/10fb012b00f6d83342ca9e2c9618869ab449f1aa78c8f1b2193a6b49647c/jiter-0.8.2-cp313-cp313-manylinux_2_17_s390x.manylinux2014_s390x.whl", hash = "sha256:79aec8172b9e3c6d05fd4b219d5de1ac616bd8da934107325a6c0d0e866a21b6", size = 388285 },
    { url = "https://files.pythonhosted.org/packages/c8/81/f15ebf7de57be488aa22944bf4274962aca8092e4f7817f92ffa50d3ee46/jiter-0.8.2-cp313-cp313-manylinux_2_17_x86_64.manylinux2014_x86_64.whl", hash = "sha256:711e408732d4e9a0208008e5892c2966b485c783cd2d9a681f3eb147cf36c7ef", size = 344764 },
    { url = "https://files.pythonhosted.org/packages/b3/e8/0cae550d72b48829ba653eb348cdc25f3f06f8a62363723702ec18e7be9c/jiter-0.8.2-cp313-cp313-manylinux_2_5_i686.manylinux1_i686.whl", hash = "sha256:653cf462db4e8c41995e33d865965e79641ef45369d8a11f54cd30888b7e6ff1", size = 376620 },
    { url = "https://files.pythonhosted.org/packages/b8/50/e5478ff9d82534a944c03b63bc217c5f37019d4a34d288db0f079b13c10b/jiter-0.8.2-cp313-cp313-musllinux_1_1_aarch64.whl", hash = "sha256:9c63eaef32b7bebac8ebebf4dabebdbc6769a09c127294db6babee38e9f405b9", size = 510402 },
    { url = "https://files.pythonhosted.org/packages/8e/1e/3de48bbebbc8f7025bd454cedc8c62378c0e32dd483dece5f4a814a5cb55/jiter-0.8.2-cp313-cp313-musllinux_1_1_x86_64.whl", hash = "sha256:eb21aaa9a200d0a80dacc7a81038d2e476ffe473ffdd9c91eb745d623561de05", size = 503018 },
    { url = "https://files.pythonhosted.org/packages/d5/cd/d5a5501d72a11fe3e5fd65c78c884e5164eefe80077680533919be22d3a3/jiter-0.8.2-cp313-cp313-win32.whl", hash = "sha256:789361ed945d8d42850f919342a8665d2dc79e7e44ca1c97cc786966a21f627a", size = 203190 },
    { url = "https://files.pythonhosted.org/packages/51/bf/e5ca301245ba951447e3ad677a02a64a8845b185de2603dabd83e1e4b9c6/jiter-0.8.2-cp313-cp313-win_amd64.whl", hash = "sha256:ab7f43235d71e03b941c1630f4b6e3055d46b6cb8728a17663eaac9d8e83a865", size = 203551 },
    { url = "https://files.pythonhosted.org/packages/2f/3c/71a491952c37b87d127790dd7a0b1ebea0514c6b6ad30085b16bbe00aee6/jiter-0.8.2-cp313-cp313t-macosx_11_0_arm64.whl", hash = "sha256:b426f72cd77da3fec300ed3bc990895e2dd6b49e3bfe6c438592a3ba660e41ca", size = 308347 },
    { url = "https://files.pythonhosted.org/packages/a0/4c/c02408042e6a7605ec063daed138e07b982fdb98467deaaf1c90950cf2c6/jiter-0.8.2-cp313-cp313t-manylinux_2_17_x86_64.manylinux2014_x86_64.whl", hash = "sha256:b2dd880785088ff2ad21ffee205e58a8c1ddabc63612444ae41e5e4b321b39c0", size = 342875 },
    { url = "https://files.pythonhosted.org/packages/91/61/c80ef80ed8a0a21158e289ef70dac01e351d929a1c30cb0f49be60772547/jiter-0.8.2-cp313-cp313t-win_amd64.whl", hash = "sha256:3ac9f578c46f22405ff7f8b1f5848fb753cc4b8377fbec8470a7dc3997ca7566", size = 202374 },
]

[[package]]
name = "joblib"
version = "1.4.2"
source = { registry = "https://pypi.org/simple" }
sdist = { url = "https://files.pythonhosted.org/packages/64/33/60135848598c076ce4b231e1b1895170f45fbcaeaa2c9d5e38b04db70c35/joblib-1.4.2.tar.gz", hash = "sha256:2382c5816b2636fbd20a09e0f4e9dad4736765fdfb7dca582943b9c1366b3f0e", size = 2116621 }
wheels = [
    { url = "https://files.pythonhosted.org/packages/91/29/df4b9b42f2be0b623cbd5e2140cafcaa2bef0759a00b7b70104dcfe2fb51/joblib-1.4.2-py3-none-any.whl", hash = "sha256:06d478d5674cbc267e7496a410ee875abd68e4340feff4490bcb7afb88060ae6", size = 301817 },
]

[[package]]
name = "markdown"
version = "3.7"
source = { registry = "https://pypi.org/simple" }
sdist = { url = "https://files.pythonhosted.org/packages/54/28/3af612670f82f4c056911fbbbb42760255801b3068c48de792d354ff4472/markdown-3.7.tar.gz", hash = "sha256:2ae2471477cfd02dbbf038d5d9bc226d40def84b4fe2986e49b59b6b472bbed2", size = 357086 }
wheels = [
    { url = "https://files.pythonhosted.org/packages/3f/08/83871f3c50fc983b88547c196d11cf8c3340e37c32d2e9d6152abe2c61f7/Markdown-3.7-py3-none-any.whl", hash = "sha256:7eb6df5690b81a1d7942992c97fad2938e956e79df20cbc6186e9c3a77b1c803", size = 106349 },
]

[[package]]
name = "markdown-it-py"
version = "3.0.0"
source = { registry = "https://pypi.org/simple" }
dependencies = [
    { name = "mdurl" },
]
sdist = { url = "https://files.pythonhosted.org/packages/38/71/3b932df36c1a044d397a1f92d1cf91ee0a503d91e470cbd670aa66b07ed0/markdown-it-py-3.0.0.tar.gz", hash = "sha256:e3f60a94fa066dc52ec76661e37c851cb232d92f9886b15cb560aaada2df8feb", size = 74596 }
wheels = [
    { url = "https://files.pythonhosted.org/packages/42/d7/1ec15b46af6af88f19b8e5ffea08fa375d433c998b8a7639e76935c14f1f/markdown_it_py-3.0.0-py3-none-any.whl", hash = "sha256:355216845c60bd96232cd8d8c40e8f9765cc86f46880e43a8fd22dc1a1a8cab1", size = 87528 },
]

[[package]]
name = "markupsafe"
version = "3.0.2"
source = { registry = "https://pypi.org/simple" }
sdist = { url = "https://files.pythonhosted.org/packages/b2/97/5d42485e71dfc078108a86d6de8fa46db44a1a9295e89c5d6d4a06e23a62/markupsafe-3.0.2.tar.gz", hash = "sha256:ee55d3edf80167e48ea11a923c7386f4669df67d7994554387f84e7d8b0a2bf0", size = 20537 }
wheels = [
    { url = "https://files.pythonhosted.org/packages/04/90/d08277ce111dd22f77149fd1a5d4653eeb3b3eaacbdfcbae5afb2600eebd/MarkupSafe-3.0.2-cp310-cp310-macosx_10_9_universal2.whl", hash = "sha256:7e94c425039cde14257288fd61dcfb01963e658efbc0ff54f5306b06054700f8", size = 14357 },
    { url = "https://files.pythonhosted.org/packages/04/e1/6e2194baeae0bca1fae6629dc0cbbb968d4d941469cbab11a3872edff374/MarkupSafe-3.0.2-cp310-cp310-macosx_11_0_arm64.whl", hash = "sha256:9e2d922824181480953426608b81967de705c3cef4d1af983af849d7bd619158", size = 12393 },
    { url = "https://files.pythonhosted.org/packages/1d/69/35fa85a8ece0a437493dc61ce0bb6d459dcba482c34197e3efc829aa357f/MarkupSafe-3.0.2-cp310-cp310-manylinux_2_17_aarch64.manylinux2014_aarch64.whl", hash = "sha256:38a9ef736c01fccdd6600705b09dc574584b89bea478200c5fbf112a6b0d5579", size = 21732 },
    { url = "https://files.pythonhosted.org/packages/22/35/137da042dfb4720b638d2937c38a9c2df83fe32d20e8c8f3185dbfef05f7/MarkupSafe-3.0.2-cp310-cp310-manylinux_2_17_x86_64.manylinux2014_x86_64.whl", hash = "sha256:bbcb445fa71794da8f178f0f6d66789a28d7319071af7a496d4d507ed566270d", size = 20866 },
    { url = "https://files.pythonhosted.org/packages/29/28/6d029a903727a1b62edb51863232152fd335d602def598dade38996887f0/MarkupSafe-3.0.2-cp310-cp310-manylinux_2_5_i686.manylinux1_i686.manylinux_2_17_i686.manylinux2014_i686.whl", hash = "sha256:57cb5a3cf367aeb1d316576250f65edec5bb3be939e9247ae594b4bcbc317dfb", size = 20964 },
    { url = "https://files.pythonhosted.org/packages/cc/cd/07438f95f83e8bc028279909d9c9bd39e24149b0d60053a97b2bc4f8aa51/MarkupSafe-3.0.2-cp310-cp310-musllinux_1_2_aarch64.whl", hash = "sha256:3809ede931876f5b2ec92eef964286840ed3540dadf803dd570c3b7e13141a3b", size = 21977 },
    { url = "https://files.pythonhosted.org/packages/29/01/84b57395b4cc062f9c4c55ce0df7d3108ca32397299d9df00fedd9117d3d/MarkupSafe-3.0.2-cp310-cp310-musllinux_1_2_i686.whl", hash = "sha256:e07c3764494e3776c602c1e78e298937c3315ccc9043ead7e685b7f2b8d47b3c", size = 21366 },
    { url = "https://files.pythonhosted.org/packages/bd/6e/61ebf08d8940553afff20d1fb1ba7294b6f8d279df9fd0c0db911b4bbcfd/MarkupSafe-3.0.2-cp310-cp310-musllinux_1_2_x86_64.whl", hash = "sha256:b424c77b206d63d500bcb69fa55ed8d0e6a3774056bdc4839fc9298a7edca171", size = 21091 },
    { url = "https://files.pythonhosted.org/packages/11/23/ffbf53694e8c94ebd1e7e491de185124277964344733c45481f32ede2499/MarkupSafe-3.0.2-cp310-cp310-win32.whl", hash = "sha256:fcabf5ff6eea076f859677f5f0b6b5c1a51e70a376b0579e0eadef8db48c6b50", size = 15065 },
    { url = "https://files.pythonhosted.org/packages/44/06/e7175d06dd6e9172d4a69a72592cb3f7a996a9c396eee29082826449bbc3/MarkupSafe-3.0.2-cp310-cp310-win_amd64.whl", hash = "sha256:6af100e168aa82a50e186c82875a5893c5597a0c1ccdb0d8b40240b1f28b969a", size = 15514 },
    { url = "https://files.pythonhosted.org/packages/6b/28/bbf83e3f76936960b850435576dd5e67034e200469571be53f69174a2dfd/MarkupSafe-3.0.2-cp311-cp311-macosx_10_9_universal2.whl", hash = "sha256:9025b4018f3a1314059769c7bf15441064b2207cb3f065e6ea1e7359cb46db9d", size = 14353 },
    { url = "https://files.pythonhosted.org/packages/6c/30/316d194b093cde57d448a4c3209f22e3046c5bb2fb0820b118292b334be7/MarkupSafe-3.0.2-cp311-cp311-macosx_11_0_arm64.whl", hash = "sha256:93335ca3812df2f366e80509ae119189886b0f3c2b81325d39efdb84a1e2ae93", size = 12392 },
    { url = "https://files.pythonhosted.org/packages/f2/96/9cdafba8445d3a53cae530aaf83c38ec64c4d5427d975c974084af5bc5d2/MarkupSafe-3.0.2-cp311-cp311-manylinux_2_17_aarch64.manylinux2014_aarch64.whl", hash = "sha256:2cb8438c3cbb25e220c2ab33bb226559e7afb3baec11c4f218ffa7308603c832", size = 23984 },
    { url = "https://files.pythonhosted.org/packages/f1/a4/aefb044a2cd8d7334c8a47d3fb2c9f328ac48cb349468cc31c20b539305f/MarkupSafe-3.0.2-cp311-cp311-manylinux_2_17_x86_64.manylinux2014_x86_64.whl", hash = "sha256:a123e330ef0853c6e822384873bef7507557d8e4a082961e1defa947aa59ba84", size = 23120 },
    { url = "https://files.pythonhosted.org/packages/8d/21/5e4851379f88f3fad1de30361db501300d4f07bcad047d3cb0449fc51f8c/MarkupSafe-3.0.2-cp311-cp311-manylinux_2_5_i686.manylinux1_i686.manylinux_2_17_i686.manylinux2014_i686.whl", hash = "sha256:1e084f686b92e5b83186b07e8a17fc09e38fff551f3602b249881fec658d3eca", size = 23032 },
    { url = "https://files.pythonhosted.org/packages/00/7b/e92c64e079b2d0d7ddf69899c98842f3f9a60a1ae72657c89ce2655c999d/MarkupSafe-3.0.2-cp311-cp311-musllinux_1_2_aarch64.whl", hash = "sha256:d8213e09c917a951de9d09ecee036d5c7d36cb6cb7dbaece4c71a60d79fb9798", size = 24057 },
    { url = "https://files.pythonhosted.org/packages/f9/ac/46f960ca323037caa0a10662ef97d0a4728e890334fc156b9f9e52bcc4ca/MarkupSafe-3.0.2-cp311-cp311-musllinux_1_2_i686.whl", hash = "sha256:5b02fb34468b6aaa40dfc198d813a641e3a63b98c2b05a16b9f80b7ec314185e", size = 23359 },
    { url = "https://files.pythonhosted.org/packages/69/84/83439e16197337b8b14b6a5b9c2105fff81d42c2a7c5b58ac7b62ee2c3b1/MarkupSafe-3.0.2-cp311-cp311-musllinux_1_2_x86_64.whl", hash = "sha256:0bff5e0ae4ef2e1ae4fdf2dfd5b76c75e5c2fa4132d05fc1b0dabcd20c7e28c4", size = 23306 },
    { url = "https://files.pythonhosted.org/packages/9a/34/a15aa69f01e2181ed8d2b685c0d2f6655d5cca2c4db0ddea775e631918cd/MarkupSafe-3.0.2-cp311-cp311-win32.whl", hash = "sha256:6c89876f41da747c8d3677a2b540fb32ef5715f97b66eeb0c6b66f5e3ef6f59d", size = 15094 },
    { url = "https://files.pythonhosted.org/packages/da/b8/3a3bd761922d416f3dc5d00bfbed11f66b1ab89a0c2b6e887240a30b0f6b/MarkupSafe-3.0.2-cp311-cp311-win_amd64.whl", hash = "sha256:70a87b411535ccad5ef2f1df5136506a10775d267e197e4cf531ced10537bd6b", size = 15521 },
    { url = "https://files.pythonhosted.org/packages/22/09/d1f21434c97fc42f09d290cbb6350d44eb12f09cc62c9476effdb33a18aa/MarkupSafe-3.0.2-cp312-cp312-macosx_10_13_universal2.whl", hash = "sha256:9778bd8ab0a994ebf6f84c2b949e65736d5575320a17ae8984a77fab08db94cf", size = 14274 },
    { url = "https://files.pythonhosted.org/packages/6b/b0/18f76bba336fa5aecf79d45dcd6c806c280ec44538b3c13671d49099fdd0/MarkupSafe-3.0.2-cp312-cp312-macosx_11_0_arm64.whl", hash = "sha256:846ade7b71e3536c4e56b386c2a47adf5741d2d8b94ec9dc3e92e5e1ee1e2225", size = 12348 },
    { url = "https://files.pythonhosted.org/packages/e0/25/dd5c0f6ac1311e9b40f4af06c78efde0f3b5cbf02502f8ef9501294c425b/MarkupSafe-3.0.2-cp312-cp312-manylinux_2_17_aarch64.manylinux2014_aarch64.whl", hash = "sha256:1c99d261bd2d5f6b59325c92c73df481e05e57f19837bdca8413b9eac4bd8028", size = 24149 },
    { url = "https://files.pythonhosted.org/packages/f3/f0/89e7aadfb3749d0f52234a0c8c7867877876e0a20b60e2188e9850794c17/MarkupSafe-3.0.2-cp312-cp312-manylinux_2_17_x86_64.manylinux2014_x86_64.whl", hash = "sha256:e17c96c14e19278594aa4841ec148115f9c7615a47382ecb6b82bd8fea3ab0c8", size = 23118 },
    { url = "https://files.pythonhosted.org/packages/d5/da/f2eeb64c723f5e3777bc081da884b414671982008c47dcc1873d81f625b6/MarkupSafe-3.0.2-cp312-cp312-manylinux_2_5_i686.manylinux1_i686.manylinux_2_17_i686.manylinux2014_i686.whl", hash = "sha256:88416bd1e65dcea10bc7569faacb2c20ce071dd1f87539ca2ab364bf6231393c", size = 22993 },
    { url = "https://files.pythonhosted.org/packages/da/0e/1f32af846df486dce7c227fe0f2398dc7e2e51d4a370508281f3c1c5cddc/MarkupSafe-3.0.2-cp312-cp312-musllinux_1_2_aarch64.whl", hash = "sha256:2181e67807fc2fa785d0592dc2d6206c019b9502410671cc905d132a92866557", size = 24178 },
    { url = "https://files.pythonhosted.org/packages/c4/f6/bb3ca0532de8086cbff5f06d137064c8410d10779c4c127e0e47d17c0b71/MarkupSafe-3.0.2-cp312-cp312-musllinux_1_2_i686.whl", hash = "sha256:52305740fe773d09cffb16f8ed0427942901f00adedac82ec8b67752f58a1b22", size = 23319 },
    { url = "https://files.pythonhosted.org/packages/a2/82/8be4c96ffee03c5b4a034e60a31294daf481e12c7c43ab8e34a1453ee48b/MarkupSafe-3.0.2-cp312-cp312-musllinux_1_2_x86_64.whl", hash = "sha256:ad10d3ded218f1039f11a75f8091880239651b52e9bb592ca27de44eed242a48", size = 23352 },
    { url = "https://files.pythonhosted.org/packages/51/ae/97827349d3fcffee7e184bdf7f41cd6b88d9919c80f0263ba7acd1bbcb18/MarkupSafe-3.0.2-cp312-cp312-win32.whl", hash = "sha256:0f4ca02bea9a23221c0182836703cbf8930c5e9454bacce27e767509fa286a30", size = 15097 },
    { url = "https://files.pythonhosted.org/packages/c1/80/a61f99dc3a936413c3ee4e1eecac96c0da5ed07ad56fd975f1a9da5bc630/MarkupSafe-3.0.2-cp312-cp312-win_amd64.whl", hash = "sha256:8e06879fc22a25ca47312fbe7c8264eb0b662f6db27cb2d3bbbc74b1df4b9b87", size = 15601 },
    { url = "https://files.pythonhosted.org/packages/83/0e/67eb10a7ecc77a0c2bbe2b0235765b98d164d81600746914bebada795e97/MarkupSafe-3.0.2-cp313-cp313-macosx_10_13_universal2.whl", hash = "sha256:ba9527cdd4c926ed0760bc301f6728ef34d841f405abf9d4f959c478421e4efd", size = 14274 },
    { url = "https://files.pythonhosted.org/packages/2b/6d/9409f3684d3335375d04e5f05744dfe7e9f120062c9857df4ab490a1031a/MarkupSafe-3.0.2-cp313-cp313-macosx_11_0_arm64.whl", hash = "sha256:f8b3d067f2e40fe93e1ccdd6b2e1d16c43140e76f02fb1319a05cf2b79d99430", size = 12352 },
    { url = "https://files.pythonhosted.org/packages/d2/f5/6eadfcd3885ea85fe2a7c128315cc1bb7241e1987443d78c8fe712d03091/MarkupSafe-3.0.2-cp313-cp313-manylinux_2_17_aarch64.manylinux2014_aarch64.whl", hash = "sha256:569511d3b58c8791ab4c2e1285575265991e6d8f8700c7be0e88f86cb0672094", size = 24122 },
    { url = "https://files.pythonhosted.org/packages/0c/91/96cf928db8236f1bfab6ce15ad070dfdd02ed88261c2afafd4b43575e9e9/MarkupSafe-3.0.2-cp313-cp313-manylinux_2_17_x86_64.manylinux2014_x86_64.whl", hash = "sha256:15ab75ef81add55874e7ab7055e9c397312385bd9ced94920f2802310c930396", size = 23085 },
    { url = "https://files.pythonhosted.org/packages/c2/cf/c9d56af24d56ea04daae7ac0940232d31d5a8354f2b457c6d856b2057d69/MarkupSafe-3.0.2-cp313-cp313-manylinux_2_5_i686.manylinux1_i686.manylinux_2_17_i686.manylinux2014_i686.whl", hash = "sha256:f3818cb119498c0678015754eba762e0d61e5b52d34c8b13d770f0719f7b1d79", size = 22978 },
    { url = "https://files.pythonhosted.org/packages/2a/9f/8619835cd6a711d6272d62abb78c033bda638fdc54c4e7f4272cf1c0962b/MarkupSafe-3.0.2-cp313-cp313-musllinux_1_2_aarch64.whl", hash = "sha256:cdb82a876c47801bb54a690c5ae105a46b392ac6099881cdfb9f6e95e4014c6a", size = 24208 },
    { url = "https://files.pythonhosted.org/packages/f9/bf/176950a1792b2cd2102b8ffeb5133e1ed984547b75db47c25a67d3359f77/MarkupSafe-3.0.2-cp313-cp313-musllinux_1_2_i686.whl", hash = "sha256:cabc348d87e913db6ab4aa100f01b08f481097838bdddf7c7a84b7575b7309ca", size = 23357 },
    { url = "https://files.pythonhosted.org/packages/ce/4f/9a02c1d335caabe5c4efb90e1b6e8ee944aa245c1aaaab8e8a618987d816/MarkupSafe-3.0.2-cp313-cp313-musllinux_1_2_x86_64.whl", hash = "sha256:444dcda765c8a838eaae23112db52f1efaf750daddb2d9ca300bcae1039adc5c", size = 23344 },
    { url = "https://files.pythonhosted.org/packages/ee/55/c271b57db36f748f0e04a759ace9f8f759ccf22b4960c270c78a394f58be/MarkupSafe-3.0.2-cp313-cp313-win32.whl", hash = "sha256:bcf3e58998965654fdaff38e58584d8937aa3096ab5354d493c77d1fdd66d7a1", size = 15101 },
    { url = "https://files.pythonhosted.org/packages/29/88/07df22d2dd4df40aba9f3e402e6dc1b8ee86297dddbad4872bd5e7b0094f/MarkupSafe-3.0.2-cp313-cp313-win_amd64.whl", hash = "sha256:e6a2a455bd412959b57a172ce6328d2dd1f01cb2135efda2e4576e8a23fa3b0f", size = 15603 },
    { url = "https://files.pythonhosted.org/packages/62/6a/8b89d24db2d32d433dffcd6a8779159da109842434f1dd2f6e71f32f738c/MarkupSafe-3.0.2-cp313-cp313t-macosx_10_13_universal2.whl", hash = "sha256:b5a6b3ada725cea8a5e634536b1b01c30bcdcd7f9c6fff4151548d5bf6b3a36c", size = 14510 },
    { url = "https://files.pythonhosted.org/packages/7a/06/a10f955f70a2e5a9bf78d11a161029d278eeacbd35ef806c3fd17b13060d/MarkupSafe-3.0.2-cp313-cp313t-macosx_11_0_arm64.whl", hash = "sha256:a904af0a6162c73e3edcb969eeeb53a63ceeb5d8cf642fade7d39e7963a22ddb", size = 12486 },
    { url = "https://files.pythonhosted.org/packages/34/cf/65d4a571869a1a9078198ca28f39fba5fbb910f952f9dbc5220afff9f5e6/MarkupSafe-3.0.2-cp313-cp313t-manylinux_2_17_aarch64.manylinux2014_aarch64.whl", hash = "sha256:4aa4e5faecf353ed117801a068ebab7b7e09ffb6e1d5e412dc852e0da018126c", size = 25480 },
    { url = "https://files.pythonhosted.org/packages/0c/e3/90e9651924c430b885468b56b3d597cabf6d72be4b24a0acd1fa0e12af67/MarkupSafe-3.0.2-cp313-cp313t-manylinux_2_17_x86_64.manylinux2014_x86_64.whl", hash = "sha256:c0ef13eaeee5b615fb07c9a7dadb38eac06a0608b41570d8ade51c56539e509d", size = 23914 },
    { url = "https://files.pythonhosted.org/packages/66/8c/6c7cf61f95d63bb866db39085150df1f2a5bd3335298f14a66b48e92659c/MarkupSafe-3.0.2-cp313-cp313t-manylinux_2_5_i686.manylinux1_i686.manylinux_2_17_i686.manylinux2014_i686.whl", hash = "sha256:d16a81a06776313e817c951135cf7340a3e91e8c1ff2fac444cfd75fffa04afe", size = 23796 },
    { url = "https://files.pythonhosted.org/packages/bb/35/cbe9238ec3f47ac9a7c8b3df7a808e7cb50fe149dc7039f5f454b3fba218/MarkupSafe-3.0.2-cp313-cp313t-musllinux_1_2_aarch64.whl", hash = "sha256:6381026f158fdb7c72a168278597a5e3a5222e83ea18f543112b2662a9b699c5", size = 25473 },
    { url = "https://files.pythonhosted.org/packages/e6/32/7621a4382488aa283cc05e8984a9c219abad3bca087be9ec77e89939ded9/MarkupSafe-3.0.2-cp313-cp313t-musllinux_1_2_i686.whl", hash = "sha256:3d79d162e7be8f996986c064d1c7c817f6df3a77fe3d6859f6f9e7be4b8c213a", size = 24114 },
    { url = "https://files.pythonhosted.org/packages/0d/80/0985960e4b89922cb5a0bac0ed39c5b96cbc1a536a99f30e8c220a996ed9/MarkupSafe-3.0.2-cp313-cp313t-musllinux_1_2_x86_64.whl", hash = "sha256:131a3c7689c85f5ad20f9f6fb1b866f402c445b220c19fe4308c0b147ccd2ad9", size = 24098 },
    { url = "https://files.pythonhosted.org/packages/82/78/fedb03c7d5380df2427038ec8d973587e90561b2d90cd472ce9254cf348b/MarkupSafe-3.0.2-cp313-cp313t-win32.whl", hash = "sha256:ba8062ed2cf21c07a9e295d5b8a2a5ce678b913b45fdf68c32d95d6c1291e0b6", size = 15208 },
    { url = "https://files.pythonhosted.org/packages/4f/65/6079a46068dfceaeabb5dcad6d674f5f5c61a6fa5673746f42a9f4c233b3/MarkupSafe-3.0.2-cp313-cp313t-win_amd64.whl", hash = "sha256:e444a31f8db13eb18ada366ab3cf45fd4b31e4db1236a4448f68778c1d1a5a2f", size = 15739 },
]

[[package]]
name = "mcp"
version = "1.3.0"
source = { registry = "https://pypi.org/simple" }
dependencies = [
    { name = "anyio" },
    { name = "httpx" },
    { name = "httpx-sse" },
    { name = "pydantic" },
    { name = "pydantic-settings" },
    { name = "sse-starlette" },
    { name = "starlette" },
    { name = "uvicorn" },
]
sdist = { url = "https://files.pythonhosted.org/packages/6b/b6/81e5f2490290351fc97bf46c24ff935128cb7d34d68e3987b522f26f7ada/mcp-1.3.0.tar.gz", hash = "sha256:f409ae4482ce9d53e7ac03f3f7808bcab735bdfc0fba937453782efb43882d45", size = 150235 }
wheels = [
    { url = "https://files.pythonhosted.org/packages/d0/d2/a9e87b506b2094f5aa9becc1af5178842701b27217fa43877353da2577e3/mcp-1.3.0-py3-none-any.whl", hash = "sha256:2829d67ce339a249f803f22eba5e90385eafcac45c94b00cab6cef7e8f217211", size = 70672 },
]

[[package]]
name = "mcp-agent"
version = "0.0.8"
source = { registry = "https://pypi.org/simple" }
dependencies = [
    { name = "fastapi" },
    { name = "instructor" },
    { name = "mcp" },
    { name = "numpy" },
    { name = "opentelemetry-distro" },
    { name = "opentelemetry-exporter-otlp-proto-http" },
    { name = "pydantic" },
    { name = "pydantic-settings" },
    { name = "pyyaml" },
    { name = "rich" },
    { name = "scikit-learn" },
    { name = "typer" },
]
sdist = { url = "https://files.pythonhosted.org/packages/d5/2e/580f3cf522b7d62ba679697c0803b3492cb2ca54ffa44bde5ee47cc5ddce/mcp_agent-0.0.8.tar.gz", hash = "sha256:52a1fda8858fdc97c7423d6003f7595f9d2183c14678baef0b866df7ff342087", size = 8594961 }
wheels = [
    { url = "https://files.pythonhosted.org/packages/49/69/7958863a87ce9ada9ab0fb56aa19feb7b37634a3d590d6dfa473a24030ad/mcp_agent-0.0.8-py3-none-any.whl", hash = "sha256:24be13581fe3ad347edfdf327116fd23e125c59cf074b340f7ab189019643152", size = 152716 },
]

[[package]]
name = "mdurl"
version = "0.1.2"
source = { registry = "https://pypi.org/simple" }
sdist = { url = "https://files.pythonhosted.org/packages/d6/54/cfe61301667036ec958cb99bd3efefba235e65cdeb9c84d24a8293ba1d90/mdurl-0.1.2.tar.gz", hash = "sha256:bb413d29f5eea38f31dd4754dd7377d4465116fb207585f97bf925588687c1ba", size = 8729 }
wheels = [
    { url = "https://files.pythonhosted.org/packages/b3/38/89ba8ad64ae25be8de66a6d463314cf1eb366222074cfda9ee839c56a4b4/mdurl-0.1.2-py3-none-any.whl", hash = "sha256:84008a41e51615a49fc9966191ff91509e3c40b939176e643fd50a5c2196b8f8", size = 9979 },
]

[[package]]
name = "mergedeep"
version = "1.3.4"
source = { registry = "https://pypi.org/simple" }
sdist = { url = "https://files.pythonhosted.org/packages/3a/41/580bb4006e3ed0361b8151a01d324fb03f420815446c7def45d02f74c270/mergedeep-1.3.4.tar.gz", hash = "sha256:0096d52e9dad9939c3d975a774666af186eda617e6ca84df4c94dec30004f2a8", size = 4661 }
wheels = [
    { url = "https://files.pythonhosted.org/packages/2c/19/04f9b178c2d8a15b076c8b5140708fa6ffc5601fb6f1e975537072df5b2a/mergedeep-1.3.4-py3-none-any.whl", hash = "sha256:70775750742b25c0d8f36c55aed03d24c3384d17c951b3175d898bd778ef0307", size = 6354 },
]

[[package]]
name = "mkdocs"
version = "1.6.1"
source = { registry = "https://pypi.org/simple" }
dependencies = [
    { name = "click" },
    { name = "colorama", marker = "sys_platform == 'win32'" },
    { name = "ghp-import" },
    { name = "jinja2" },
    { name = "markdown" },
    { name = "markupsafe" },
    { name = "mergedeep" },
    { name = "mkdocs-get-deps" },
    { name = "packaging" },
    { name = "pathspec" },
    { name = "pyyaml" },
    { name = "pyyaml-env-tag" },
    { name = "watchdog" },
]
sdist = { url = "https://files.pythonhosted.org/packages/bc/c6/bbd4f061bd16b378247f12953ffcb04786a618ce5e904b8c5a01a0309061/mkdocs-1.6.1.tar.gz", hash = "sha256:7b432f01d928c084353ab39c57282f29f92136665bdd6abf7c1ec8d822ef86f2", size = 3889159 }
wheels = [
    { url = "https://files.pythonhosted.org/packages/22/5b/dbc6a8cddc9cfa9c4971d59fb12bb8d42e161b7e7f8cc89e49137c5b279c/mkdocs-1.6.1-py3-none-any.whl", hash = "sha256:db91759624d1647f3f34aa0c3f327dd2601beae39a366d6e064c03468d35c20e", size = 3864451 },
]

[[package]]
name = "mkdocs-autorefs"
version = "1.4.1"
source = { registry = "https://pypi.org/simple" }
dependencies = [
    { name = "markdown" },
    { name = "markupsafe" },
    { name = "mkdocs" },
]
sdist = { url = "https://files.pythonhosted.org/packages/c2/44/140469d87379c02f1e1870315f3143718036a983dd0416650827b8883192/mkdocs_autorefs-1.4.1.tar.gz", hash = "sha256:4b5b6235a4becb2b10425c2fa191737e415b37aa3418919db33e5d774c9db079", size = 4131355 }
wheels = [
    { url = "https://files.pythonhosted.org/packages/f8/29/1125f7b11db63e8e32bcfa0752a4eea30abff3ebd0796f808e14571ddaa2/mkdocs_autorefs-1.4.1-py3-none-any.whl", hash = "sha256:9793c5ac06a6ebbe52ec0f8439256e66187badf4b5334b5fde0b128ec134df4f", size = 5782047 },
]

[[package]]
name = "mkdocs-get-deps"
version = "0.2.0"
source = { registry = "https://pypi.org/simple" }
dependencies = [
    { name = "mergedeep" },
    { name = "platformdirs" },
    { name = "pyyaml" },
]
sdist = { url = "https://files.pythonhosted.org/packages/98/f5/ed29cd50067784976f25ed0ed6fcd3c2ce9eb90650aa3b2796ddf7b6870b/mkdocs_get_deps-0.2.0.tar.gz", hash = "sha256:162b3d129c7fad9b19abfdcb9c1458a651628e4b1dea628ac68790fb3061c60c", size = 10239 }
wheels = [
    { url = "https://files.pythonhosted.org/packages/9f/d4/029f984e8d3f3b6b726bd33cafc473b75e9e44c0f7e80a5b29abc466bdea/mkdocs_get_deps-0.2.0-py3-none-any.whl", hash = "sha256:2bf11d0b133e77a0dd036abeeb06dec8775e46efa526dc70667d8863eefc6134", size = 9521 },
]

[[package]]
name = "mkdocs-material"
version = "9.6.7"
source = { registry = "https://pypi.org/simple" }
dependencies = [
    { name = "babel" },
    { name = "backrefs" },
    { name = "colorama" },
    { name = "jinja2" },
    { name = "markdown" },
    { name = "mkdocs" },
    { name = "mkdocs-material-extensions" },
    { name = "paginate" },
    { name = "pygments" },
    { name = "pymdown-extensions" },
    { name = "requests" },
]
sdist = { url = "https://files.pythonhosted.org/packages/9b/d7/93e19c9587e5f4ed25647890555d58cf484a4d412be7037dc17b9c9179d9/mkdocs_material-9.6.7.tar.gz", hash = "sha256:3e2c1fceb9410056c2d91f334a00cdea3215c28750e00c691c1e46b2a33309b4", size = 3947458 }
wheels = [
    { url = "https://files.pythonhosted.org/packages/aa/d3/12f22de41bdd9e576ddc459b38c651d68edfb840b32acaa1f46ae36845e3/mkdocs_material-9.6.7-py3-none-any.whl", hash = "sha256:8a159e45e80fcaadd9fbeef62cbf928569b93df954d4dc5ba76d46820caf7b47", size = 8696755 },
]

[[package]]
name = "mkdocs-material-extensions"
version = "1.3.1"
source = { registry = "https://pypi.org/simple" }
sdist = { url = "https://files.pythonhosted.org/packages/79/9b/9b4c96d6593b2a541e1cb8b34899a6d021d208bb357042823d4d2cabdbe7/mkdocs_material_extensions-1.3.1.tar.gz", hash = "sha256:10c9511cea88f568257f960358a467d12b970e1f7b2c0e5fb2bb48cab1928443", size = 11847 }
wheels = [
    { url = "https://files.pythonhosted.org/packages/5b/54/662a4743aa81d9582ee9339d4ffa3c8fd40a4965e033d77b9da9774d3960/mkdocs_material_extensions-1.3.1-py3-none-any.whl", hash = "sha256:adff8b62700b25cb77b53358dad940f3ef973dd6db797907c49e3c2ef3ab4e31", size = 8728 },
]

[[package]]
name = "mkdocstrings"
version = "0.29.0"
source = { registry = "https://pypi.org/simple" }
dependencies = [
    { name = "jinja2" },
    { name = "markdown" },
    { name = "markupsafe" },
    { name = "mkdocs" },
    { name = "mkdocs-autorefs" },
    { name = "pymdown-extensions" },
]
sdist = { url = "https://files.pythonhosted.org/packages/8e/4d/a9484dc5d926295bdf308f1f6c4f07fcc99735b970591edc414d401fcc91/mkdocstrings-0.29.0.tar.gz", hash = "sha256:3657be1384543ce0ee82112c3e521bbf48e41303aa0c229b9ffcccba057d922e", size = 1212185 }
wheels = [
    { url = "https://files.pythonhosted.org/packages/15/47/eb876dfd84e48f31ff60897d161b309cf6a04ca270155b0662aae562b3fb/mkdocstrings-0.29.0-py3-none-any.whl", hash = "sha256:8ea98358d2006f60befa940fdebbbc88a26b37ecbcded10be726ba359284f73d", size = 1630824 },
]

[package.optional-dependencies]
python = [
    { name = "mkdocstrings-python" },
]

[[package]]
name = "mkdocstrings-python"
version = "1.16.5"
source = { registry = "https://pypi.org/simple" }
dependencies = [
    { name = "griffe" },
    { name = "mkdocs-autorefs" },
    { name = "mkdocstrings" },
    { name = "typing-extensions", marker = "python_full_version < '3.11'" },
]
sdist = { url = "https://files.pythonhosted.org/packages/a1/81/3575e451682e0ed3c39e9b57d1fd30590cd28a965131ead14bf2efe34a1b/mkdocstrings_python-1.16.5.tar.gz", hash = "sha256:706b28dd0f59249a7c22cc5d517c9521e06c030b57e2a5478e1928a58f900abb", size = 426979 }
wheels = [
    { url = "https://files.pythonhosted.org/packages/5c/27/42f8a520111a4dde9722f08ca75d761b68722158b2232b63def061de12a8/mkdocstrings_python-1.16.5-py3-none-any.whl", hash = "sha256:0899a12e356eab8e83720c63e15d0ff51cd96603216c837618de346e086b39ba", size = 451550 },
]

[[package]]
name = "multidict"
version = "6.1.0"
source = { registry = "https://pypi.org/simple" }
dependencies = [
    { name = "typing-extensions", marker = "python_full_version < '3.11'" },
]
sdist = { url = "https://files.pythonhosted.org/packages/d6/be/504b89a5e9ca731cd47487e91c469064f8ae5af93b7259758dcfc2b9c848/multidict-6.1.0.tar.gz", hash = "sha256:22ae2ebf9b0c69d206c003e2f6a914ea33f0a932d4aa16f236afc049d9958f4a", size = 64002 }
wheels = [
    { url = "https://files.pythonhosted.org/packages/29/68/259dee7fd14cf56a17c554125e534f6274c2860159692a414d0b402b9a6d/multidict-6.1.0-cp310-cp310-macosx_10_9_universal2.whl", hash = "sha256:3380252550e372e8511d49481bd836264c009adb826b23fefcc5dd3c69692f60", size = 48628 },
    { url = "https://files.pythonhosted.org/packages/50/79/53ba256069fe5386a4a9e80d4e12857ced9de295baf3e20c68cdda746e04/multidict-6.1.0-cp310-cp310-macosx_10_9_x86_64.whl", hash = "sha256:99f826cbf970077383d7de805c0681799491cb939c25450b9b5b3ced03ca99f1", size = 29327 },
    { url = "https://files.pythonhosted.org/packages/ff/10/71f1379b05b196dae749b5ac062e87273e3f11634f447ebac12a571d90ae/multidict-6.1.0-cp310-cp310-macosx_11_0_arm64.whl", hash = "sha256:a114d03b938376557927ab23f1e950827c3b893ccb94b62fd95d430fd0e5cf53", size = 29689 },
    { url = "https://files.pythonhosted.org/packages/71/45/70bac4f87438ded36ad4793793c0095de6572d433d98575a5752629ef549/multidict-6.1.0-cp310-cp310-manylinux_2_17_aarch64.manylinux2014_aarch64.whl", hash = "sha256:b1c416351ee6271b2f49b56ad7f308072f6f44b37118d69c2cad94f3fa8a40d5", size = 126639 },
    { url = "https://files.pythonhosted.org/packages/80/cf/17f35b3b9509b4959303c05379c4bfb0d7dd05c3306039fc79cf035bbac0/multidict-6.1.0-cp310-cp310-manylinux_2_17_ppc64le.manylinux2014_ppc64le.whl", hash = "sha256:6b5d83030255983181005e6cfbac1617ce9746b219bc2aad52201ad121226581", size = 134315 },
    { url = "https://files.pythonhosted.org/packages/ef/1f/652d70ab5effb33c031510a3503d4d6efc5ec93153562f1ee0acdc895a57/multidict-6.1.0-cp310-cp310-manylinux_2_17_s390x.manylinux2014_s390x.whl", hash = "sha256:3e97b5e938051226dc025ec80980c285b053ffb1e25a3db2a3aa3bc046bf7f56", size = 129471 },
    { url = "https://files.pythonhosted.org/packages/a6/64/2dd6c4c681688c0165dea3975a6a4eab4944ea30f35000f8b8af1df3148c/multidict-6.1.0-cp310-cp310-manylinux_2_17_x86_64.manylinux2014_x86_64.whl", hash = "sha256:d618649d4e70ac6efcbba75be98b26ef5078faad23592f9b51ca492953012429", size = 124585 },
    { url = "https://files.pythonhosted.org/packages/87/56/e6ee5459894c7e554b57ba88f7257dc3c3d2d379cb15baaa1e265b8c6165/multidict-6.1.0-cp310-cp310-manylinux_2_5_i686.manylinux1_i686.manylinux_2_17_i686.manylinux2014_i686.whl", hash = "sha256:10524ebd769727ac77ef2278390fb0068d83f3acb7773792a5080f2b0abf7748", size = 116957 },
    { url = "https://files.pythonhosted.org/packages/36/9e/616ce5e8d375c24b84f14fc263c7ef1d8d5e8ef529dbc0f1df8ce71bb5b8/multidict-6.1.0-cp310-cp310-musllinux_1_2_aarch64.whl", hash = "sha256:ff3827aef427c89a25cc96ded1759271a93603aba9fb977a6d264648ebf989db", size = 128609 },
    { url = "https://files.pythonhosted.org/packages/8c/4f/4783e48a38495d000f2124020dc96bacc806a4340345211b1ab6175a6cb4/multidict-6.1.0-cp310-cp310-musllinux_1_2_i686.whl", hash = "sha256:06809f4f0f7ab7ea2cabf9caca7d79c22c0758b58a71f9d32943ae13c7ace056", size = 123016 },
    { url = "https://files.pythonhosted.org/packages/3e/b3/4950551ab8fc39862ba5e9907dc821f896aa829b4524b4deefd3e12945ab/multidict-6.1.0-cp310-cp310-musllinux_1_2_ppc64le.whl", hash = "sha256:f179dee3b863ab1c59580ff60f9d99f632f34ccb38bf67a33ec6b3ecadd0fd76", size = 133542 },
    { url = "https://files.pythonhosted.org/packages/96/4d/f0ce6ac9914168a2a71df117935bb1f1781916acdecbb43285e225b484b8/multidict-6.1.0-cp310-cp310-musllinux_1_2_s390x.whl", hash = "sha256:aaed8b0562be4a0876ee3b6946f6869b7bcdb571a5d1496683505944e268b160", size = 130163 },
    { url = "https://files.pythonhosted.org/packages/be/72/17c9f67e7542a49dd252c5ae50248607dfb780bcc03035907dafefb067e3/multidict-6.1.0-cp310-cp310-musllinux_1_2_x86_64.whl", hash = "sha256:3c8b88a2ccf5493b6c8da9076fb151ba106960a2df90c2633f342f120751a9e7", size = 126832 },
    { url = "https://files.pythonhosted.org/packages/71/9f/72d719e248cbd755c8736c6d14780533a1606ffb3fbb0fbd77da9f0372da/multidict-6.1.0-cp310-cp310-win32.whl", hash = "sha256:4a9cb68166a34117d6646c0023c7b759bf197bee5ad4272f420a0141d7eb03a0", size = 26402 },
    { url = "https://files.pythonhosted.org/packages/04/5a/d88cd5d00a184e1ddffc82aa2e6e915164a6d2641ed3606e766b5d2f275a/multidict-6.1.0-cp310-cp310-win_amd64.whl", hash = "sha256:20b9b5fbe0b88d0bdef2012ef7dee867f874b72528cf1d08f1d59b0e3850129d", size = 28800 },
    { url = "https://files.pythonhosted.org/packages/93/13/df3505a46d0cd08428e4c8169a196131d1b0c4b515c3649829258843dde6/multidict-6.1.0-cp311-cp311-macosx_10_9_universal2.whl", hash = "sha256:3efe2c2cb5763f2f1b275ad2bf7a287d3f7ebbef35648a9726e3b69284a4f3d6", size = 48570 },
    { url = "https://files.pythonhosted.org/packages/f0/e1/a215908bfae1343cdb72f805366592bdd60487b4232d039c437fe8f5013d/multidict-6.1.0-cp311-cp311-macosx_10_9_x86_64.whl", hash = "sha256:c7053d3b0353a8b9de430a4f4b4268ac9a4fb3481af37dfe49825bf45ca24156", size = 29316 },
    { url = "https://files.pythonhosted.org/packages/70/0f/6dc70ddf5d442702ed74f298d69977f904960b82368532c88e854b79f72b/multidict-6.1.0-cp311-cp311-macosx_11_0_arm64.whl", hash = "sha256:27e5fc84ccef8dfaabb09d82b7d179c7cf1a3fbc8a966f8274fcb4ab2eb4cadb", size = 29640 },
    { url = "https://files.pythonhosted.org/packages/d8/6d/9c87b73a13d1cdea30b321ef4b3824449866bd7f7127eceed066ccb9b9ff/multidict-6.1.0-cp311-cp311-manylinux_2_17_aarch64.manylinux2014_aarch64.whl", hash = "sha256:0e2b90b43e696f25c62656389d32236e049568b39320e2735d51f08fd362761b", size = 131067 },
    { url = "https://files.pythonhosted.org/packages/cc/1e/1b34154fef373371fd6c65125b3d42ff5f56c7ccc6bfff91b9b3c60ae9e0/multidict-6.1.0-cp311-cp311-manylinux_2_17_ppc64le.manylinux2014_ppc64le.whl", hash = "sha256:d83a047959d38a7ff552ff94be767b7fd79b831ad1cd9920662db05fec24fe72", size = 138507 },
    { url = "https://files.pythonhosted.org/packages/fb/e0/0bc6b2bac6e461822b5f575eae85da6aae76d0e2a79b6665d6206b8e2e48/multidict-6.1.0-cp311-cp311-manylinux_2_17_s390x.manylinux2014_s390x.whl", hash = "sha256:d1a9dd711d0877a1ece3d2e4fea11a8e75741ca21954c919406b44e7cf971304", size = 133905 },
    { url = "https://files.pythonhosted.org/packages/ba/af/73d13b918071ff9b2205fcf773d316e0f8fefb4ec65354bbcf0b10908cc6/multidict-6.1.0-cp311-cp311-manylinux_2_17_x86_64.manylinux2014_x86_64.whl", hash = "sha256:ec2abea24d98246b94913b76a125e855eb5c434f7c46546046372fe60f666351", size = 129004 },
    { url = "https://files.pythonhosted.org/packages/74/21/23960627b00ed39643302d81bcda44c9444ebcdc04ee5bedd0757513f259/multidict-6.1.0-cp311-cp311-manylinux_2_5_i686.manylinux1_i686.manylinux_2_17_i686.manylinux2014_i686.whl", hash = "sha256:4867cafcbc6585e4b678876c489b9273b13e9fff9f6d6d66add5e15d11d926cb", size = 121308 },
    { url = "https://files.pythonhosted.org/packages/8b/5c/cf282263ffce4a596ed0bb2aa1a1dddfe1996d6a62d08842a8d4b33dca13/multidict-6.1.0-cp311-cp311-musllinux_1_2_aarch64.whl", hash = "sha256:5b48204e8d955c47c55b72779802b219a39acc3ee3d0116d5080c388970b76e3", size = 132608 },
    { url = "https://files.pythonhosted.org/packages/d7/3e/97e778c041c72063f42b290888daff008d3ab1427f5b09b714f5a8eff294/multidict-6.1.0-cp311-cp311-musllinux_1_2_i686.whl", hash = "sha256:d8fff389528cad1618fb4b26b95550327495462cd745d879a8c7c2115248e399", size = 127029 },
    { url = "https://files.pythonhosted.org/packages/47/ac/3efb7bfe2f3aefcf8d103e9a7162572f01936155ab2f7ebcc7c255a23212/multidict-6.1.0-cp311-cp311-musllinux_1_2_ppc64le.whl", hash = "sha256:a7a9541cd308eed5e30318430a9c74d2132e9a8cb46b901326272d780bf2d423", size = 137594 },
    { url = "https://files.pythonhosted.org/packages/42/9b/6c6e9e8dc4f915fc90a9b7798c44a30773dea2995fdcb619870e705afe2b/multidict-6.1.0-cp311-cp311-musllinux_1_2_s390x.whl", hash = "sha256:da1758c76f50c39a2efd5e9859ce7d776317eb1dd34317c8152ac9251fc574a3", size = 134556 },
    { url = "https://files.pythonhosted.org/packages/1d/10/8e881743b26aaf718379a14ac58572a240e8293a1c9d68e1418fb11c0f90/multidict-6.1.0-cp311-cp311-musllinux_1_2_x86_64.whl", hash = "sha256:c943a53e9186688b45b323602298ab727d8865d8c9ee0b17f8d62d14b56f0753", size = 130993 },
    { url = "https://files.pythonhosted.org/packages/45/84/3eb91b4b557442802d058a7579e864b329968c8d0ea57d907e7023c677f2/multidict-6.1.0-cp311-cp311-win32.whl", hash = "sha256:90f8717cb649eea3504091e640a1b8568faad18bd4b9fcd692853a04475a4b80", size = 26405 },
    { url = "https://files.pythonhosted.org/packages/9f/0b/ad879847ecbf6d27e90a6eabb7eff6b62c129eefe617ea45eae7c1f0aead/multidict-6.1.0-cp311-cp311-win_amd64.whl", hash = "sha256:82176036e65644a6cc5bd619f65f6f19781e8ec2e5330f51aa9ada7504cc1926", size = 28795 },
    { url = "https://files.pythonhosted.org/packages/fd/16/92057c74ba3b96d5e211b553895cd6dc7cc4d1e43d9ab8fafc727681ef71/multidict-6.1.0-cp312-cp312-macosx_10_9_universal2.whl", hash = "sha256:b04772ed465fa3cc947db808fa306d79b43e896beb677a56fb2347ca1a49c1fa", size = 48713 },
    { url = "https://files.pythonhosted.org/packages/94/3d/37d1b8893ae79716179540b89fc6a0ee56b4a65fcc0d63535c6f5d96f217/multidict-6.1.0-cp312-cp312-macosx_10_9_x86_64.whl", hash = "sha256:6180c0ae073bddeb5a97a38c03f30c233e0a4d39cd86166251617d1bbd0af436", size = 29516 },
    { url = "https://files.pythonhosted.org/packages/a2/12/adb6b3200c363062f805275b4c1e656be2b3681aada66c80129932ff0bae/multidict-6.1.0-cp312-cp312-macosx_11_0_arm64.whl", hash = "sha256:071120490b47aa997cca00666923a83f02c7fbb44f71cf7f136df753f7fa8761", size = 29557 },
    { url = "https://files.pythonhosted.org/packages/47/e9/604bb05e6e5bce1e6a5cf80a474e0f072e80d8ac105f1b994a53e0b28c42/multidict-6.1.0-cp312-cp312-manylinux_2_17_aarch64.manylinux2014_aarch64.whl", hash = "sha256:50b3a2710631848991d0bf7de077502e8994c804bb805aeb2925a981de58ec2e", size = 130170 },
    { url = "https://files.pythonhosted.org/packages/7e/13/9efa50801785eccbf7086b3c83b71a4fb501a4d43549c2f2f80b8787d69f/multidict-6.1.0-cp312-cp312-manylinux_2_17_ppc64le.manylinux2014_ppc64le.whl", hash = "sha256:b58c621844d55e71c1b7f7c498ce5aa6985d743a1a59034c57a905b3f153c1ef", size = 134836 },
    { url = "https://files.pythonhosted.org/packages/bf/0f/93808b765192780d117814a6dfcc2e75de6dcc610009ad408b8814dca3ba/multidict-6.1.0-cp312-cp312-manylinux_2_17_s390x.manylinux2014_s390x.whl", hash = "sha256:55b6d90641869892caa9ca42ff913f7ff1c5ece06474fbd32fb2cf6834726c95", size = 133475 },
    { url = "https://files.pythonhosted.org/packages/d3/c8/529101d7176fe7dfe1d99604e48d69c5dfdcadb4f06561f465c8ef12b4df/multidict-6.1.0-cp312-cp312-manylinux_2_17_x86_64.manylinux2014_x86_64.whl", hash = "sha256:4b820514bfc0b98a30e3d85462084779900347e4d49267f747ff54060cc33925", size = 131049 },
    { url = "https://files.pythonhosted.org/packages/ca/0c/fc85b439014d5a58063e19c3a158a889deec399d47b5269a0f3b6a2e28bc/multidict-6.1.0-cp312-cp312-manylinux_2_5_i686.manylinux1_i686.manylinux_2_17_i686.manylinux2014_i686.whl", hash = "sha256:10a9b09aba0c5b48c53761b7c720aaaf7cf236d5fe394cd399c7ba662d5f9966", size = 120370 },
    { url = "https://files.pythonhosted.org/packages/db/46/d4416eb20176492d2258fbd47b4abe729ff3b6e9c829ea4236f93c865089/multidict-6.1.0-cp312-cp312-musllinux_1_2_aarch64.whl", hash = "sha256:1e16bf3e5fc9f44632affb159d30a437bfe286ce9e02754759be5536b169b305", size = 125178 },
    { url = "https://files.pythonhosted.org/packages/5b/46/73697ad7ec521df7de5531a32780bbfd908ded0643cbe457f981a701457c/multidict-6.1.0-cp312-cp312-musllinux_1_2_i686.whl", hash = "sha256:76f364861c3bfc98cbbcbd402d83454ed9e01a5224bb3a28bf70002a230f73e2", size = 119567 },
    { url = "https://files.pythonhosted.org/packages/cd/ed/51f060e2cb0e7635329fa6ff930aa5cffa17f4c7f5c6c3ddc3500708e2f2/multidict-6.1.0-cp312-cp312-musllinux_1_2_ppc64le.whl", hash = "sha256:820c661588bd01a0aa62a1283f20d2be4281b086f80dad9e955e690c75fb54a2", size = 129822 },
    { url = "https://files.pythonhosted.org/packages/df/9e/ee7d1954b1331da3eddea0c4e08d9142da5f14b1321c7301f5014f49d492/multidict-6.1.0-cp312-cp312-musllinux_1_2_s390x.whl", hash = "sha256:0e5f362e895bc5b9e67fe6e4ded2492d8124bdf817827f33c5b46c2fe3ffaca6", size = 128656 },
    { url = "https://files.pythonhosted.org/packages/77/00/8538f11e3356b5d95fa4b024aa566cde7a38aa7a5f08f4912b32a037c5dc/multidict-6.1.0-cp312-cp312-musllinux_1_2_x86_64.whl", hash = "sha256:3ec660d19bbc671e3a6443325f07263be452c453ac9e512f5eb935e7d4ac28b3", size = 125360 },
    { url = "https://files.pythonhosted.org/packages/be/05/5d334c1f2462d43fec2363cd00b1c44c93a78c3925d952e9a71caf662e96/multidict-6.1.0-cp312-cp312-win32.whl", hash = "sha256:58130ecf8f7b8112cdb841486404f1282b9c86ccb30d3519faf301b2e5659133", size = 26382 },
    { url = "https://files.pythonhosted.org/packages/a3/bf/f332a13486b1ed0496d624bcc7e8357bb8053823e8cd4b9a18edc1d97e73/multidict-6.1.0-cp312-cp312-win_amd64.whl", hash = "sha256:188215fc0aafb8e03341995e7c4797860181562380f81ed0a87ff455b70bf1f1", size = 28529 },
    { url = "https://files.pythonhosted.org/packages/22/67/1c7c0f39fe069aa4e5d794f323be24bf4d33d62d2a348acdb7991f8f30db/multidict-6.1.0-cp313-cp313-macosx_10_13_universal2.whl", hash = "sha256:d569388c381b24671589335a3be6e1d45546c2988c2ebe30fdcada8457a31008", size = 48771 },
    { url = "https://files.pythonhosted.org/packages/3c/25/c186ee7b212bdf0df2519eacfb1981a017bda34392c67542c274651daf23/multidict-6.1.0-cp313-cp313-macosx_10_13_x86_64.whl", hash = "sha256:052e10d2d37810b99cc170b785945421141bf7bb7d2f8799d431e7db229c385f", size = 29533 },
    { url = "https://files.pythonhosted.org/packages/67/5e/04575fd837e0958e324ca035b339cea174554f6f641d3fb2b4f2e7ff44a2/multidict-6.1.0-cp313-cp313-macosx_11_0_arm64.whl", hash = "sha256:f90c822a402cb865e396a504f9fc8173ef34212a342d92e362ca498cad308e28", size = 29595 },
    { url = "https://files.pythonhosted.org/packages/d3/b2/e56388f86663810c07cfe4a3c3d87227f3811eeb2d08450b9e5d19d78876/multidict-6.1.0-cp313-cp313-manylinux_2_17_aarch64.manylinux2014_aarch64.whl", hash = "sha256:b225d95519a5bf73860323e633a664b0d85ad3d5bede6d30d95b35d4dfe8805b", size = 130094 },
    { url = "https://files.pythonhosted.org/packages/6c/ee/30ae9b4186a644d284543d55d491fbd4239b015d36b23fea43b4c94f7052/multidict-6.1.0-cp313-cp313-manylinux_2_17_ppc64le.manylinux2014_ppc64le.whl", hash = "sha256:23bfd518810af7de1116313ebd9092cb9aa629beb12f6ed631ad53356ed6b86c", size = 134876 },
    { url = "https://files.pythonhosted.org/packages/84/c7/70461c13ba8ce3c779503c70ec9d0345ae84de04521c1f45a04d5f48943d/multidict-6.1.0-cp313-cp313-manylinux_2_17_s390x.manylinux2014_s390x.whl", hash = "sha256:5c09fcfdccdd0b57867577b719c69e347a436b86cd83747f179dbf0cc0d4c1f3", size = 133500 },
    { url = "https://files.pythonhosted.org/packages/4a/9f/002af221253f10f99959561123fae676148dd730e2daa2cd053846a58507/multidict-6.1.0-cp313-cp313-manylinux_2_17_x86_64.manylinux2014_x86_64.whl", hash = "sha256:bf6bea52ec97e95560af5ae576bdac3aa3aae0b6758c6efa115236d9e07dae44", size = 131099 },
    { url = "https://files.pythonhosted.org/packages/82/42/d1c7a7301d52af79d88548a97e297f9d99c961ad76bbe6f67442bb77f097/multidict-6.1.0-cp313-cp313-manylinux_2_5_i686.manylinux1_i686.manylinux_2_17_i686.manylinux2014_i686.whl", hash = "sha256:57feec87371dbb3520da6192213c7d6fc892d5589a93db548331954de8248fd2", size = 120403 },
    { url = "https://files.pythonhosted.org/packages/68/f3/471985c2c7ac707547553e8f37cff5158030d36bdec4414cb825fbaa5327/multidict-6.1.0-cp313-cp313-musllinux_1_2_aarch64.whl", hash = "sha256:0c3f390dc53279cbc8ba976e5f8035eab997829066756d811616b652b00a23a3", size = 125348 },
    { url = "https://files.pythonhosted.org/packages/67/2c/e6df05c77e0e433c214ec1d21ddd203d9a4770a1f2866a8ca40a545869a0/multidict-6.1.0-cp313-cp313-musllinux_1_2_i686.whl", hash = "sha256:59bfeae4b25ec05b34f1956eaa1cb38032282cd4dfabc5056d0a1ec4d696d3aa", size = 119673 },
    { url = "https://files.pythonhosted.org/packages/c5/cd/bc8608fff06239c9fb333f9db7743a1b2eafe98c2666c9a196e867a3a0a4/multidict-6.1.0-cp313-cp313-musllinux_1_2_ppc64le.whl", hash = "sha256:b2f59caeaf7632cc633b5cf6fc449372b83bbdf0da4ae04d5be36118e46cc0aa", size = 129927 },
    { url = "https://files.pythonhosted.org/packages/44/8e/281b69b7bc84fc963a44dc6e0bbcc7150e517b91df368a27834299a526ac/multidict-6.1.0-cp313-cp313-musllinux_1_2_s390x.whl", hash = "sha256:37bb93b2178e02b7b618893990941900fd25b6b9ac0fa49931a40aecdf083fe4", size = 128711 },
    { url = "https://files.pythonhosted.org/packages/12/a4/63e7cd38ed29dd9f1881d5119f272c898ca92536cdb53ffe0843197f6c85/multidict-6.1.0-cp313-cp313-musllinux_1_2_x86_64.whl", hash = "sha256:4e9f48f58c2c523d5a06faea47866cd35b32655c46b443f163d08c6d0ddb17d6", size = 125519 },
    { url = "https://files.pythonhosted.org/packages/38/e0/4f5855037a72cd8a7a2f60a3952d9aa45feedb37ae7831642102604e8a37/multidict-6.1.0-cp313-cp313-win32.whl", hash = "sha256:3a37ffb35399029b45c6cc33640a92bef403c9fd388acce75cdc88f58bd19a81", size = 26426 },
    { url = "https://files.pythonhosted.org/packages/7e/a5/17ee3a4db1e310b7405f5d25834460073a8ccd86198ce044dfaf69eac073/multidict-6.1.0-cp313-cp313-win_amd64.whl", hash = "sha256:e9aa71e15d9d9beaad2c6b9319edcdc0a49a43ef5c0a4c8265ca9ee7d6c67774", size = 28531 },
    { url = "https://files.pythonhosted.org/packages/99/b7/b9e70fde2c0f0c9af4cc5277782a89b66d35948ea3369ec9f598358c3ac5/multidict-6.1.0-py3-none-any.whl", hash = "sha256:48e171e52d1c4d33888e529b999e5900356b9ae588c2f09a52dcefb158b27506", size = 10051 },
]

[[package]]
name = "mypy"
version = "1.15.0"
source = { registry = "https://pypi.org/simple" }
dependencies = [
    { name = "mypy-extensions" },
    { name = "tomli", marker = "python_full_version < '3.11'" },
    { name = "typing-extensions" },
]
sdist = { url = "https://files.pythonhosted.org/packages/ce/43/d5e49a86afa64bd3839ea0d5b9c7103487007d728e1293f52525d6d5486a/mypy-1.15.0.tar.gz", hash = "sha256:404534629d51d3efea5c800ee7c42b72a6554d6c400e6a79eafe15d11341fd43", size = 3239717 }
wheels = [
    { url = "https://files.pythonhosted.org/packages/68/f8/65a7ce8d0e09b6329ad0c8d40330d100ea343bd4dd04c4f8ae26462d0a17/mypy-1.15.0-cp310-cp310-macosx_10_9_x86_64.whl", hash = "sha256:979e4e1a006511dacf628e36fadfecbcc0160a8af6ca7dad2f5025529e082c13", size = 10738433 },
    { url = "https://files.pythonhosted.org/packages/b4/95/9c0ecb8eacfe048583706249439ff52105b3f552ea9c4024166c03224270/mypy-1.15.0-cp310-cp310-macosx_11_0_arm64.whl", hash = "sha256:c4bb0e1bd29f7d34efcccd71cf733580191e9a264a2202b0239da95984c5b559", size = 9861472 },
    { url = "https://files.pythonhosted.org/packages/84/09/9ec95e982e282e20c0d5407bc65031dfd0f0f8ecc66b69538296e06fcbee/mypy-1.15.0-cp310-cp310-manylinux_2_17_aarch64.manylinux2014_aarch64.manylinux_2_28_aarch64.whl", hash = "sha256:be68172e9fd9ad8fb876c6389f16d1c1b5f100ffa779f77b1fb2176fcc9ab95b", size = 11611424 },
    { url = "https://files.pythonhosted.org/packages/78/13/f7d14e55865036a1e6a0a69580c240f43bc1f37407fe9235c0d4ef25ffb0/mypy-1.15.0-cp310-cp310-manylinux_2_17_x86_64.manylinux2014_x86_64.manylinux_2_28_x86_64.whl", hash = "sha256:c7be1e46525adfa0d97681432ee9fcd61a3964c2446795714699a998d193f1a3", size = 12365450 },
    { url = "https://files.pythonhosted.org/packages/48/e1/301a73852d40c241e915ac6d7bcd7fedd47d519246db2d7b86b9d7e7a0cb/mypy-1.15.0-cp310-cp310-musllinux_1_2_x86_64.whl", hash = "sha256:2e2c2e6d3593f6451b18588848e66260ff62ccca522dd231cd4dd59b0160668b", size = 12551765 },
    { url = "https://files.pythonhosted.org/packages/77/ba/c37bc323ae5fe7f3f15a28e06ab012cd0b7552886118943e90b15af31195/mypy-1.15.0-cp310-cp310-win_amd64.whl", hash = "sha256:6983aae8b2f653e098edb77f893f7b6aca69f6cffb19b2cc7443f23cce5f4828", size = 9274701 },
    { url = "https://files.pythonhosted.org/packages/03/bc/f6339726c627bd7ca1ce0fa56c9ae2d0144604a319e0e339bdadafbbb599/mypy-1.15.0-cp311-cp311-macosx_10_9_x86_64.whl", hash = "sha256:2922d42e16d6de288022e5ca321cd0618b238cfc5570e0263e5ba0a77dbef56f", size = 10662338 },
    { url = "https://files.pythonhosted.org/packages/e2/90/8dcf506ca1a09b0d17555cc00cd69aee402c203911410136cd716559efe7/mypy-1.15.0-cp311-cp311-macosx_11_0_arm64.whl", hash = "sha256:2ee2d57e01a7c35de00f4634ba1bbf015185b219e4dc5909e281016df43f5ee5", size = 9787540 },
    { url = "https://files.pythonhosted.org/packages/05/05/a10f9479681e5da09ef2f9426f650d7b550d4bafbef683b69aad1ba87457/mypy-1.15.0-cp311-cp311-manylinux_2_17_aarch64.manylinux2014_aarch64.manylinux_2_28_aarch64.whl", hash = "sha256:973500e0774b85d9689715feeffcc980193086551110fd678ebe1f4342fb7c5e", size = 11538051 },
    { url = "https://files.pythonhosted.org/packages/e9/9a/1f7d18b30edd57441a6411fcbc0c6869448d1a4bacbaee60656ac0fc29c8/mypy-1.15.0-cp311-cp311-manylinux_2_17_x86_64.manylinux2014_x86_64.manylinux_2_28_x86_64.whl", hash = "sha256:5a95fb17c13e29d2d5195869262f8125dfdb5c134dc8d9a9d0aecf7525b10c2c", size = 12286751 },
    { url = "https://files.pythonhosted.org/packages/72/af/19ff499b6f1dafcaf56f9881f7a965ac2f474f69f6f618b5175b044299f5/mypy-1.15.0-cp311-cp311-musllinux_1_2_x86_64.whl", hash = "sha256:1905f494bfd7d85a23a88c5d97840888a7bd516545fc5aaedff0267e0bb54e2f", size = 12421783 },
    { url = "https://files.pythonhosted.org/packages/96/39/11b57431a1f686c1aed54bf794870efe0f6aeca11aca281a0bd87a5ad42c/mypy-1.15.0-cp311-cp311-win_amd64.whl", hash = "sha256:c9817fa23833ff189db061e6d2eff49b2f3b6ed9856b4a0a73046e41932d744f", size = 9265618 },
    { url = "https://files.pythonhosted.org/packages/98/3a/03c74331c5eb8bd025734e04c9840532226775c47a2c39b56a0c8d4f128d/mypy-1.15.0-cp312-cp312-macosx_10_13_x86_64.whl", hash = "sha256:aea39e0583d05124836ea645f412e88a5c7d0fd77a6d694b60d9b6b2d9f184fd", size = 10793981 },
    { url = "https://files.pythonhosted.org/packages/f0/1a/41759b18f2cfd568848a37c89030aeb03534411eef981df621d8fad08a1d/mypy-1.15.0-cp312-cp312-macosx_11_0_arm64.whl", hash = "sha256:2f2147ab812b75e5b5499b01ade1f4a81489a147c01585cda36019102538615f", size = 9749175 },
    { url = "https://files.pythonhosted.org/packages/12/7e/873481abf1ef112c582db832740f4c11b2bfa510e829d6da29b0ab8c3f9c/mypy-1.15.0-cp312-cp312-manylinux_2_17_aarch64.manylinux2014_aarch64.manylinux_2_28_aarch64.whl", hash = "sha256:ce436f4c6d218a070048ed6a44c0bbb10cd2cc5e272b29e7845f6a2f57ee4464", size = 11455675 },
    { url = "https://files.pythonhosted.org/packages/b3/d0/92ae4cde706923a2d3f2d6c39629134063ff64b9dedca9c1388363da072d/mypy-1.15.0-cp312-cp312-manylinux_2_17_x86_64.manylinux2014_x86_64.manylinux_2_28_x86_64.whl", hash = "sha256:8023ff13985661b50a5928fc7a5ca15f3d1affb41e5f0a9952cb68ef090b31ee", size = 12410020 },
    { url = "https://files.pythonhosted.org/packages/46/8b/df49974b337cce35f828ba6fda228152d6db45fed4c86ba56ffe442434fd/mypy-1.15.0-cp312-cp312-musllinux_1_2_x86_64.whl", hash = "sha256:1124a18bc11a6a62887e3e137f37f53fbae476dc36c185d549d4f837a2a6a14e", size = 12498582 },
    { url = "https://files.pythonhosted.org/packages/13/50/da5203fcf6c53044a0b699939f31075c45ae8a4cadf538a9069b165c1050/mypy-1.15.0-cp312-cp312-win_amd64.whl", hash = "sha256:171a9ca9a40cd1843abeca0e405bc1940cd9b305eaeea2dda769ba096932bb22", size = 9366614 },
    { url = "https://files.pythonhosted.org/packages/6a/9b/fd2e05d6ffff24d912f150b87db9e364fa8282045c875654ce7e32fffa66/mypy-1.15.0-cp313-cp313-macosx_10_13_x86_64.whl", hash = "sha256:93faf3fdb04768d44bf28693293f3904bbb555d076b781ad2530214ee53e3445", size = 10788592 },
    { url = "https://files.pythonhosted.org/packages/74/37/b246d711c28a03ead1fd906bbc7106659aed7c089d55fe40dd58db812628/mypy-1.15.0-cp313-cp313-macosx_11_0_arm64.whl", hash = "sha256:811aeccadfb730024c5d3e326b2fbe9249bb7413553f15499a4050f7c30e801d", size = 9753611 },
    { url = "https://files.pythonhosted.org/packages/a6/ac/395808a92e10cfdac8003c3de9a2ab6dc7cde6c0d2a4df3df1b815ffd067/mypy-1.15.0-cp313-cp313-manylinux_2_17_aarch64.manylinux2014_aarch64.manylinux_2_28_aarch64.whl", hash = "sha256:98b7b9b9aedb65fe628c62a6dc57f6d5088ef2dfca37903a7d9ee374d03acca5", size = 11438443 },
    { url = "https://files.pythonhosted.org/packages/d2/8b/801aa06445d2de3895f59e476f38f3f8d610ef5d6908245f07d002676cbf/mypy-1.15.0-cp313-cp313-manylinux_2_17_x86_64.manylinux2014_x86_64.manylinux_2_28_x86_64.whl", hash = "sha256:c43a7682e24b4f576d93072216bf56eeff70d9140241f9edec0c104d0c515036", size = 12402541 },
    { url = "https://files.pythonhosted.org/packages/c7/67/5a4268782eb77344cc613a4cf23540928e41f018a9a1ec4c6882baf20ab8/mypy-1.15.0-cp313-cp313-musllinux_1_2_x86_64.whl", hash = "sha256:baefc32840a9f00babd83251560e0ae1573e2f9d1b067719479bfb0e987c6357", size = 12494348 },
    { url = "https://files.pythonhosted.org/packages/83/3e/57bb447f7bbbfaabf1712d96f9df142624a386d98fb026a761532526057e/mypy-1.15.0-cp313-cp313-win_amd64.whl", hash = "sha256:b9378e2c00146c44793c98b8d5a61039a048e31f429fb0eb546d93f4b000bedf", size = 9373648 },
    { url = "https://files.pythonhosted.org/packages/09/4e/a7d65c7322c510de2c409ff3828b03354a7c43f5a8ed458a7a131b41c7b9/mypy-1.15.0-py3-none-any.whl", hash = "sha256:5469affef548bd1895d86d3bf10ce2b44e33d86923c29e4d675b3e323437ea3e", size = 2221777 },
]

[[package]]
name = "mypy-extensions"
version = "1.0.0"
source = { registry = "https://pypi.org/simple" }
sdist = { url = "https://files.pythonhosted.org/packages/98/a4/1ab47638b92648243faf97a5aeb6ea83059cc3624972ab6b8d2316078d3f/mypy_extensions-1.0.0.tar.gz", hash = "sha256:75dbf8955dc00442a438fc4d0666508a9a97b6bd41aa2f0ffe9d2f2725af0782", size = 4433 }
wheels = [
    { url = "https://files.pythonhosted.org/packages/2a/e2/5d3f6ada4297caebe1a2add3b126fe800c96f56dbe5d1988a2cbe0b267aa/mypy_extensions-1.0.0-py3-none-any.whl", hash = "sha256:4392f6c0eb8a5668a69e23d168ffa70f0be9ccfd32b5cc2d26a34ae5b844552d", size = 4695 },
]

[[package]]
name = "numpy"
version = "2.2.3"
source = { registry = "https://pypi.org/simple" }
sdist = { url = "https://files.pythonhosted.org/packages/fb/90/8956572f5c4ae52201fdec7ba2044b2c882832dcec7d5d0922c9e9acf2de/numpy-2.2.3.tar.gz", hash = "sha256:dbdc15f0c81611925f382dfa97b3bd0bc2c1ce19d4fe50482cb0ddc12ba30020", size = 20262700 }
wheels = [
    { url = "https://files.pythonhosted.org/packages/5e/e1/1816d5d527fa870b260a1c2c5904d060caad7515637bd54f495a5ce13ccd/numpy-2.2.3-cp310-cp310-macosx_10_9_x86_64.whl", hash = "sha256:cbc6472e01952d3d1b2772b720428f8b90e2deea8344e854df22b0618e9cce71", size = 21232911 },
    { url = "https://files.pythonhosted.org/packages/29/46/9f25dc19b359f10c0e52b6bac25d3181eb1f4b4d04c9846a32cf5ea52762/numpy-2.2.3-cp310-cp310-macosx_11_0_arm64.whl", hash = "sha256:cdfe0c22692a30cd830c0755746473ae66c4a8f2e7bd508b35fb3b6a0813d787", size = 14371955 },
    { url = "https://files.pythonhosted.org/packages/72/d7/de941296e6b09a5c81d3664ad912f1496a0ecdd2f403318e5e35604ff70f/numpy-2.2.3-cp310-cp310-macosx_14_0_arm64.whl", hash = "sha256:e37242f5324ffd9f7ba5acf96d774f9276aa62a966c0bad8dae692deebec7716", size = 5410476 },
    { url = "https://files.pythonhosted.org/packages/36/ce/55f685995110f8a268fdca0f198c9a84fa87b39512830965cc1087af6391/numpy-2.2.3-cp310-cp310-macosx_14_0_x86_64.whl", hash = "sha256:95172a21038c9b423e68be78fd0be6e1b97674cde269b76fe269a5dfa6fadf0b", size = 6945730 },
    { url = "https://files.pythonhosted.org/packages/4f/84/abdb9f6e22576d89c259401c3234d4755b322539491bbcffadc8bcb120d3/numpy-2.2.3-cp310-cp310-manylinux_2_17_aarch64.manylinux2014_aarch64.whl", hash = "sha256:d5b47c440210c5d1d67e1cf434124e0b5c395eee1f5806fdd89b553ed1acd0a3", size = 14350752 },
    { url = "https://files.pythonhosted.org/packages/e9/88/3870cfa9bef4dffb3a326507f430e6007eeac258ebeef6b76fc542aef66d/numpy-2.2.3-cp310-cp310-manylinux_2_17_x86_64.manylinux2014_x86_64.whl", hash = "sha256:0391ea3622f5c51a2e29708877d56e3d276827ac5447d7f45e9bc4ade8923c52", size = 16399386 },
    { url = "https://files.pythonhosted.org/packages/02/10/3f629682dd0b457525c131945329c4e81e2dadeb11256e6ce4c9a1a6fb41/numpy-2.2.3-cp310-cp310-musllinux_1_2_aarch64.whl", hash = "sha256:f6b3dfc7661f8842babd8ea07e9897fe3d9b69a1d7e5fbb743e4160f9387833b", size = 15561826 },
    { url = "https://files.pythonhosted.org/packages/da/18/fd35673ba9751eba449d4ce5d24d94e3b612cdbfba79348da71488c0b7ac/numpy-2.2.3-cp310-cp310-musllinux_1_2_x86_64.whl", hash = "sha256:1ad78ce7f18ce4e7df1b2ea4019b5817a2f6a8a16e34ff2775f646adce0a5027", size = 18188593 },
    { url = "https://files.pythonhosted.org/packages/ce/4c/c0f897b580ea59484b4cc96a441fea50333b26675a60a1421bc912268b5f/numpy-2.2.3-cp310-cp310-win32.whl", hash = "sha256:5ebeb7ef54a7be11044c33a17b2624abe4307a75893c001a4800857956b41094", size = 6590421 },
    { url = "https://files.pythonhosted.org/packages/e5/5b/aaabbfc7060c5c8f0124c5deb5e114a3b413a548bbc64e372c5b5db36165/numpy-2.2.3-cp310-cp310-win_amd64.whl", hash = "sha256:596140185c7fa113563c67c2e894eabe0daea18cf8e33851738c19f70ce86aeb", size = 12925667 },
    { url = "https://files.pythonhosted.org/packages/96/86/453aa3949eab6ff54e2405f9cb0c01f756f031c3dc2a6d60a1d40cba5488/numpy-2.2.3-cp311-cp311-macosx_10_9_x86_64.whl", hash = "sha256:16372619ee728ed67a2a606a614f56d3eabc5b86f8b615c79d01957062826ca8", size = 21237256 },
    { url = "https://files.pythonhosted.org/packages/20/c3/93ecceadf3e155d6a9e4464dd2392d8d80cf436084c714dc8535121c83e8/numpy-2.2.3-cp311-cp311-macosx_11_0_arm64.whl", hash = "sha256:5521a06a3148686d9269c53b09f7d399a5725c47bbb5b35747e1cb76326b714b", size = 14408049 },
    { url = "https://files.pythonhosted.org/packages/8d/29/076999b69bd9264b8df5e56f2be18da2de6b2a2d0e10737e5307592e01de/numpy-2.2.3-cp311-cp311-macosx_14_0_arm64.whl", hash = "sha256:7c8dde0ca2f77828815fd1aedfdf52e59071a5bae30dac3b4da2a335c672149a", size = 5408655 },
    { url = "https://files.pythonhosted.org/packages/e2/a7/b14f0a73eb0fe77cb9bd5b44534c183b23d4229c099e339c522724b02678/numpy-2.2.3-cp311-cp311-macosx_14_0_x86_64.whl", hash = "sha256:77974aba6c1bc26e3c205c2214f0d5b4305bdc719268b93e768ddb17e3fdd636", size = 6949996 },
    { url = "https://files.pythonhosted.org/packages/72/2f/8063da0616bb0f414b66dccead503bd96e33e43685c820e78a61a214c098/numpy-2.2.3-cp311-cp311-manylinux_2_17_aarch64.manylinux2014_aarch64.whl", hash = "sha256:d42f9c36d06440e34226e8bd65ff065ca0963aeecada587b937011efa02cdc9d", size = 14355789 },
    { url = "https://files.pythonhosted.org/packages/e6/d7/3cd47b00b8ea95ab358c376cf5602ad21871410950bc754cf3284771f8b6/numpy-2.2.3-cp311-cp311-manylinux_2_17_x86_64.manylinux2014_x86_64.whl", hash = "sha256:f2712c5179f40af9ddc8f6727f2bd910ea0eb50206daea75f58ddd9fa3f715bb", size = 16411356 },
    { url = "https://files.pythonhosted.org/packages/27/c0/a2379e202acbb70b85b41483a422c1e697ff7eee74db642ca478de4ba89f/numpy-2.2.3-cp311-cp311-musllinux_1_2_aarch64.whl", hash = "sha256:c8b0451d2ec95010d1db8ca733afc41f659f425b7f608af569711097fd6014e2", size = 15576770 },
    { url = "https://files.pythonhosted.org/packages/bc/63/a13ee650f27b7999e5b9e1964ae942af50bb25606d088df4229283eda779/numpy-2.2.3-cp311-cp311-musllinux_1_2_x86_64.whl", hash = "sha256:d9b4a8148c57ecac25a16b0e11798cbe88edf5237b0df99973687dd866f05e1b", size = 18200483 },
    { url = "https://files.pythonhosted.org/packages/4c/87/e71f89935e09e8161ac9c590c82f66d2321eb163893a94af749dfa8a3cf8/numpy-2.2.3-cp311-cp311-win32.whl", hash = "sha256:1f45315b2dc58d8a3e7754fe4e38b6fce132dab284a92851e41b2b344f6441c5", size = 6588415 },
    { url = "https://files.pythonhosted.org/packages/b9/c6/cd4298729826af9979c5f9ab02fcaa344b82621e7c49322cd2d210483d3f/numpy-2.2.3-cp311-cp311-win_amd64.whl", hash = "sha256:9f48ba6f6c13e5e49f3d3efb1b51c8193215c42ac82610a04624906a9270be6f", size = 12929604 },
    { url = "https://files.pythonhosted.org/packages/43/ec/43628dcf98466e087812142eec6d1c1a6c6bdfdad30a0aa07b872dc01f6f/numpy-2.2.3-cp312-cp312-macosx_10_13_x86_64.whl", hash = "sha256:12c045f43b1d2915eca6b880a7f4a256f59d62df4f044788c8ba67709412128d", size = 20929458 },
    { url = "https://files.pythonhosted.org/packages/9b/c0/2f4225073e99a5c12350954949ed19b5d4a738f541d33e6f7439e33e98e4/numpy-2.2.3-cp312-cp312-macosx_11_0_arm64.whl", hash = "sha256:87eed225fd415bbae787f93a457af7f5990b92a334e346f72070bf569b9c9c95", size = 14115299 },
    { url = "https://files.pythonhosted.org/packages/ca/fa/d2c5575d9c734a7376cc1592fae50257ec95d061b27ee3dbdb0b3b551eb2/numpy-2.2.3-cp312-cp312-macosx_14_0_arm64.whl", hash = "sha256:712a64103d97c404e87d4d7c47fb0c7ff9acccc625ca2002848e0d53288b90ea", size = 5145723 },
    { url = "https://files.pythonhosted.org/packages/eb/dc/023dad5b268a7895e58e791f28dc1c60eb7b6c06fcbc2af8538ad069d5f3/numpy-2.2.3-cp312-cp312-macosx_14_0_x86_64.whl", hash = "sha256:a5ae282abe60a2db0fd407072aff4599c279bcd6e9a2475500fc35b00a57c532", size = 6678797 },
    { url = "https://files.pythonhosted.org/packages/3f/19/bcd641ccf19ac25abb6fb1dcd7744840c11f9d62519d7057b6ab2096eb60/numpy-2.2.3-cp312-cp312-manylinux_2_17_aarch64.manylinux2014_aarch64.whl", hash = "sha256:5266de33d4c3420973cf9ae3b98b54a2a6d53a559310e3236c4b2b06b9c07d4e", size = 14067362 },
    { url = "https://files.pythonhosted.org/packages/39/04/78d2e7402fb479d893953fb78fa7045f7deb635ec095b6b4f0260223091a/numpy-2.2.3-cp312-cp312-manylinux_2_17_x86_64.manylinux2014_x86_64.whl", hash = "sha256:3b787adbf04b0db1967798dba8da1af07e387908ed1553a0d6e74c084d1ceafe", size = 16116679 },
    { url = "https://files.pythonhosted.org/packages/d0/a1/e90f7aa66512be3150cb9d27f3d9995db330ad1b2046474a13b7040dfd92/numpy-2.2.3-cp312-cp312-musllinux_1_2_aarch64.whl", hash = "sha256:34c1b7e83f94f3b564b35f480f5652a47007dd91f7c839f404d03279cc8dd021", size = 15264272 },
    { url = "https://files.pythonhosted.org/packages/dc/b6/50bd027cca494de4fa1fc7bf1662983d0ba5f256fa0ece2c376b5eb9b3f0/numpy-2.2.3-cp312-cp312-musllinux_1_2_x86_64.whl", hash = "sha256:4d8335b5f1b6e2bce120d55fb17064b0262ff29b459e8493d1785c18ae2553b8", size = 17880549 },
    { url = "https://files.pythonhosted.org/packages/96/30/f7bf4acb5f8db10a96f73896bdeed7a63373137b131ca18bd3dab889db3b/numpy-2.2.3-cp312-cp312-win32.whl", hash = "sha256:4d9828d25fb246bedd31e04c9e75714a4087211ac348cb39c8c5f99dbb6683fe", size = 6293394 },
    { url = "https://files.pythonhosted.org/packages/42/6e/55580a538116d16ae7c9aa17d4edd56e83f42126cb1dfe7a684da7925d2c/numpy-2.2.3-cp312-cp312-win_amd64.whl", hash = "sha256:83807d445817326b4bcdaaaf8e8e9f1753da04341eceec705c001ff342002e5d", size = 12626357 },
    { url = "https://files.pythonhosted.org/packages/0e/8b/88b98ed534d6a03ba8cddb316950fe80842885709b58501233c29dfa24a9/numpy-2.2.3-cp313-cp313-macosx_10_13_x86_64.whl", hash = "sha256:7bfdb06b395385ea9b91bf55c1adf1b297c9fdb531552845ff1d3ea6e40d5aba", size = 20916001 },
    { url = "https://files.pythonhosted.org/packages/d9/b4/def6ec32c725cc5fbd8bdf8af80f616acf075fe752d8a23e895da8c67b70/numpy-2.2.3-cp313-cp313-macosx_11_0_arm64.whl", hash = "sha256:23c9f4edbf4c065fddb10a4f6e8b6a244342d95966a48820c614891e5059bb50", size = 14130721 },
    { url = "https://files.pythonhosted.org/packages/20/60/70af0acc86495b25b672d403e12cb25448d79a2b9658f4fc45e845c397a8/numpy-2.2.3-cp313-cp313-macosx_14_0_arm64.whl", hash = "sha256:a0c03b6be48aaf92525cccf393265e02773be8fd9551a2f9adbe7db1fa2b60f1", size = 5130999 },
    { url = "https://files.pythonhosted.org/packages/2e/69/d96c006fb73c9a47bcb3611417cf178049aae159afae47c48bd66df9c536/numpy-2.2.3-cp313-cp313-macosx_14_0_x86_64.whl", hash = "sha256:2376e317111daa0a6739e50f7ee2a6353f768489102308b0d98fcf4a04f7f3b5", size = 6665299 },
    { url = "https://files.pythonhosted.org/packages/5a/3f/d8a877b6e48103733ac224ffa26b30887dc9944ff95dffdfa6c4ce3d7df3/numpy-2.2.3-cp313-cp313-manylinux_2_17_aarch64.manylinux2014_aarch64.whl", hash = "sha256:8fb62fe3d206d72fe1cfe31c4a1106ad2b136fcc1606093aeab314f02930fdf2", size = 14064096 },
    { url = "https://files.pythonhosted.org/packages/e4/43/619c2c7a0665aafc80efca465ddb1f260287266bdbdce517396f2f145d49/numpy-2.2.3-cp313-cp313-manylinux_2_17_x86_64.manylinux2014_x86_64.whl", hash = "sha256:52659ad2534427dffcc36aac76bebdd02b67e3b7a619ac67543bc9bfe6b7cdb1", size = 16114758 },
    { url = "https://files.pythonhosted.org/packages/d9/79/ee4fe4f60967ccd3897aa71ae14cdee9e3c097e3256975cc9575d393cb42/numpy-2.2.3-cp313-cp313-musllinux_1_2_aarch64.whl", hash = "sha256:1b416af7d0ed3271cad0f0a0d0bee0911ed7eba23e66f8424d9f3dfcdcae1304", size = 15259880 },
    { url = "https://files.pythonhosted.org/packages/fb/c8/8b55cf05db6d85b7a7d414b3d1bd5a740706df00bfa0824a08bf041e52ee/numpy-2.2.3-cp313-cp313-musllinux_1_2_x86_64.whl", hash = "sha256:1402da8e0f435991983d0a9708b779f95a8c98c6b18a171b9f1be09005e64d9d", size = 17876721 },
    { url = "https://files.pythonhosted.org/packages/21/d6/b4c2f0564b7dcc413117b0ffbb818d837e4b29996b9234e38b2025ed24e7/numpy-2.2.3-cp313-cp313-win32.whl", hash = "sha256:136553f123ee2951bfcfbc264acd34a2fc2f29d7cdf610ce7daf672b6fbaa693", size = 6290195 },
    { url = "https://files.pythonhosted.org/packages/97/e7/7d55a86719d0de7a6a597949f3febefb1009435b79ba510ff32f05a8c1d7/numpy-2.2.3-cp313-cp313-win_amd64.whl", hash = "sha256:5b732c8beef1d7bc2d9e476dbba20aaff6167bf205ad9aa8d30913859e82884b", size = 12619013 },
    { url = "https://files.pythonhosted.org/packages/a6/1f/0b863d5528b9048fd486a56e0b97c18bf705e88736c8cea7239012119a54/numpy-2.2.3-cp313-cp313t-macosx_10_13_x86_64.whl", hash = "sha256:435e7a933b9fda8126130b046975a968cc2d833b505475e588339e09f7672890", size = 20944621 },
    { url = "https://files.pythonhosted.org/packages/aa/99/b478c384f7a0a2e0736177aafc97dc9152fc036a3fdb13f5a3ab225f1494/numpy-2.2.3-cp313-cp313t-macosx_11_0_arm64.whl", hash = "sha256:7678556eeb0152cbd1522b684dcd215250885993dd00adb93679ec3c0e6e091c", size = 14142502 },
    { url = "https://files.pythonhosted.org/packages/fb/61/2d9a694a0f9cd0a839501d362de2a18de75e3004576a3008e56bdd60fcdb/numpy-2.2.3-cp313-cp313t-macosx_14_0_arm64.whl", hash = "sha256:2e8da03bd561504d9b20e7a12340870dfc206c64ea59b4cfee9fceb95070ee94", size = 5176293 },
    { url = "https://files.pythonhosted.org/packages/33/35/51e94011b23e753fa33f891f601e5c1c9a3d515448659b06df9d40c0aa6e/numpy-2.2.3-cp313-cp313t-macosx_14_0_x86_64.whl", hash = "sha256:c9aa4496fd0e17e3843399f533d62857cef5900facf93e735ef65aa4bbc90ef0", size = 6691874 },
    { url = "https://files.pythonhosted.org/packages/ff/cf/06e37619aad98a9d03bd8d65b8e3041c3a639be0f5f6b0a0e2da544538d4/numpy-2.2.3-cp313-cp313t-manylinux_2_17_aarch64.manylinux2014_aarch64.whl", hash = "sha256:f4ca91d61a4bf61b0f2228f24bbfa6a9facd5f8af03759fe2a655c50ae2c6610", size = 14036826 },
    { url = "https://files.pythonhosted.org/packages/0c/93/5d7d19955abd4d6099ef4a8ee006f9ce258166c38af259f9e5558a172e3e/numpy-2.2.3-cp313-cp313t-manylinux_2_17_x86_64.manylinux2014_x86_64.whl", hash = "sha256:deaa09cd492e24fd9b15296844c0ad1b3c976da7907e1c1ed3a0ad21dded6f76", size = 16096567 },
    { url = "https://files.pythonhosted.org/packages/af/53/d1c599acf7732d81f46a93621dab6aa8daad914b502a7a115b3f17288ab2/numpy-2.2.3-cp313-cp313t-musllinux_1_2_aarch64.whl", hash = "sha256:246535e2f7496b7ac85deffe932896a3577be7af8fb7eebe7146444680297e9a", size = 15242514 },
    { url = "https://files.pythonhosted.org/packages/53/43/c0f5411c7b3ea90adf341d05ace762dad8cb9819ef26093e27b15dd121ac/numpy-2.2.3-cp313-cp313t-musllinux_1_2_x86_64.whl", hash = "sha256:daf43a3d1ea699402c5a850e5313680ac355b4adc9770cd5cfc2940e7861f1bf", size = 17872920 },
    { url = "https://files.pythonhosted.org/packages/5b/57/6dbdd45ab277aff62021cafa1e15f9644a52f5b5fc840bc7591b4079fb58/numpy-2.2.3-cp313-cp313t-win32.whl", hash = "sha256:cf802eef1f0134afb81fef94020351be4fe1d6681aadf9c5e862af6602af64ef", size = 6346584 },
    { url = "https://files.pythonhosted.org/packages/97/9b/484f7d04b537d0a1202a5ba81c6f53f1846ae6c63c2127f8df869ed31342/numpy-2.2.3-cp313-cp313t-win_amd64.whl", hash = "sha256:aee2512827ceb6d7f517c8b85aa5d3923afe8fc7a57d028cffcd522f1c6fd082", size = 12706784 },
    { url = "https://files.pythonhosted.org/packages/0a/b5/a7839f5478be8f859cb880f13d90fcfe4b0ec7a9ebaff2bcc30d96760596/numpy-2.2.3-pp310-pypy310_pp73-macosx_10_15_x86_64.whl", hash = "sha256:3c2ec8a0f51d60f1e9c0c5ab116b7fc104b165ada3f6c58abf881cb2eb16044d", size = 21064244 },
    { url = "https://files.pythonhosted.org/packages/29/e8/5da32ffcaa7a72f7ecd82f90c062140a061eb823cb88e90279424e515cf4/numpy-2.2.3-pp310-pypy310_pp73-macosx_14_0_x86_64.whl", hash = "sha256:ed2cf9ed4e8ebc3b754d398cba12f24359f018b416c380f577bbae112ca52fc9", size = 6809418 },
    { url = "https://files.pythonhosted.org/packages/a8/a9/68aa7076c7656a7308a0f73d0a2ced8c03f282c9fd98fa7ce21c12634087/numpy-2.2.3-pp310-pypy310_pp73-manylinux_2_17_x86_64.manylinux2014_x86_64.whl", hash = "sha256:39261798d208c3095ae4f7bc8eaeb3481ea8c6e03dc48028057d3cbdbdb8937e", size = 16215461 },
    { url = "https://files.pythonhosted.org/packages/17/7f/d322a4125405920401450118dbdc52e0384026bd669939484670ce8b2ab9/numpy-2.2.3-pp310-pypy310_pp73-win_amd64.whl", hash = "sha256:783145835458e60fa97afac25d511d00a1eca94d4a8f3ace9fe2043003c678e4", size = 12839607 },
]

[[package]]
name = "openai"
version = "1.66.2"
source = { registry = "https://pypi.org/simple" }
dependencies = [
    { name = "anyio" },
    { name = "distro" },
    { name = "httpx" },
    { name = "jiter" },
    { name = "pydantic" },
    { name = "sniffio" },
    { name = "tqdm" },
    { name = "typing-extensions" },
]
sdist = { url = "https://files.pythonhosted.org/packages/d8/e1/b3e1fda1aa32d4f40d4de744e91de4de65c854c3e53c63342e4b5f9c5995/openai-1.66.2.tar.gz", hash = "sha256:9b3a843c25f81ee09b6469d483d9fba779d5c6ea41861180772f043481b0598d", size = 397041 }
wheels = [
    { url = "https://files.pythonhosted.org/packages/2c/6f/3315b3583ffe3e31c55b446cb22d2a7c235e65ca191674fffae62deb3c11/openai-1.66.2-py3-none-any.whl", hash = "sha256:75194057ee6bb8b732526387b6041327a05656d976fc21c064e21c8ac6b07999", size = 567268 },
]

[[package]]
name = "openai-agents"
version = "0.0.3"
source = { editable = "." }
dependencies = [
    { name = "griffe" },
    { name = "mcp-agent" },
    { name = "openai" },
    { name = "pydantic" },
    { name = "requests" },
    { name = "types-requests" },
    { name = "typing-extensions" },
]

[package.dev-dependencies]
dev = [
    { name = "coverage" },
    { name = "mkdocs" },
    { name = "mkdocs-material" },
    { name = "mkdocstrings", extra = ["python"] },
    { name = "mypy" },
    { name = "playwright" },
    { name = "pytest" },
    { name = "pytest-asyncio" },
    { name = "pytest-mock" },
    { name = "rich" },
    { name = "ruff" },
]

[package.metadata]
requires-dist = [
    { name = "griffe", specifier = ">=1.5.6,<2" },
<<<<<<< HEAD
    { name = "mcp-agent", specifier = ">=0.0.8" },
    { name = "openai", specifier = ">=1.66.0" },
=======
    { name = "openai", specifier = ">=1.66.2" },
>>>>>>> b6c95722
    { name = "pydantic", specifier = ">=2.10,<3" },
    { name = "requests", specifier = ">=2.0,<3" },
    { name = "types-requests", specifier = ">=2.0,<3" },
    { name = "typing-extensions", specifier = ">=4.12.2,<5" },
]

[package.metadata.requires-dev]
dev = [
    { name = "coverage", specifier = ">=7.6.12" },
    { name = "mkdocs", specifier = ">=1.6.0" },
    { name = "mkdocs-material", specifier = ">=9.6.0" },
    { name = "mkdocstrings", extras = ["python"], specifier = ">=0.28.0" },
    { name = "mypy" },
    { name = "playwright", specifier = "==1.50.0" },
    { name = "pytest" },
    { name = "pytest-asyncio" },
    { name = "pytest-mock", specifier = ">=3.14.0" },
    { name = "rich" },
    { name = "ruff", specifier = "==0.9.2" },
]

[[package]]
name = "opentelemetry-api"
version = "1.30.0"
source = { registry = "https://pypi.org/simple" }
dependencies = [
    { name = "deprecated" },
    { name = "importlib-metadata" },
]
sdist = { url = "https://files.pythonhosted.org/packages/2b/6d/bbbf879826b7f3c89a45252010b5796fb1f1a0d45d9dc4709db0ef9a06c8/opentelemetry_api-1.30.0.tar.gz", hash = "sha256:375893400c1435bf623f7dfb3bcd44825fe6b56c34d0667c542ea8257b1a1240", size = 63703 }
wheels = [
    { url = "https://files.pythonhosted.org/packages/36/0a/eea862fae6413d8181b23acf8e13489c90a45f17986ee9cf4eab8a0b9ad9/opentelemetry_api-1.30.0-py3-none-any.whl", hash = "sha256:d5f5284890d73fdf47f843dda3210edf37a38d66f44f2b5aedc1e89ed455dc09", size = 64955 },
]

[[package]]
name = "opentelemetry-distro"
version = "0.51b0"
source = { registry = "https://pypi.org/simple" }
dependencies = [
    { name = "opentelemetry-api" },
    { name = "opentelemetry-instrumentation" },
    { name = "opentelemetry-sdk" },
]
sdist = { url = "https://files.pythonhosted.org/packages/16/d9/f0d18b7df18ce4ec151530c30f8281b0b3d3f7fcba9f5a30c87c179b0102/opentelemetry_distro-0.51b0.tar.gz", hash = "sha256:4890d285f2f6bfc84e260aa5f8243b2b32aafcc896b0d9290007d9f306246011", size = 2598 }
wheels = [
    { url = "https://files.pythonhosted.org/packages/e7/71/51ec46f69dfb4cf7e3fd66c6404c2216b75aa096ec1f066fe497a00a1096/opentelemetry_distro-0.51b0-py3-none-any.whl", hash = "sha256:60b5d18449ef6c1fc5bc71e4d48ba20b3711f42f4a84b455ecc66a8cf4d9ad80", size = 3349 },
]

[[package]]
name = "opentelemetry-exporter-otlp-proto-common"
version = "1.30.0"
source = { registry = "https://pypi.org/simple" }
dependencies = [
    { name = "opentelemetry-proto" },
]
sdist = { url = "https://files.pythonhosted.org/packages/a2/d7/44098bf1ef89fc5810cdbda05faa2ae9322a0dbda4921cdc965dc68a9856/opentelemetry_exporter_otlp_proto_common-1.30.0.tar.gz", hash = "sha256:ddbfbf797e518411857d0ca062c957080279320d6235a279f7b64ced73c13897", size = 19640 }
wheels = [
    { url = "https://files.pythonhosted.org/packages/ee/54/f4b3de49f8d7d3a78fd6e6e1a6fd27dd342eb4d82c088b9078c6a32c3808/opentelemetry_exporter_otlp_proto_common-1.30.0-py3-none-any.whl", hash = "sha256:5468007c81aa9c44dc961ab2cf368a29d3475977df83b4e30aeed42aa7bc3b38", size = 18747 },
]

[[package]]
name = "opentelemetry-exporter-otlp-proto-http"
version = "1.30.0"
source = { registry = "https://pypi.org/simple" }
dependencies = [
    { name = "deprecated" },
    { name = "googleapis-common-protos" },
    { name = "opentelemetry-api" },
    { name = "opentelemetry-exporter-otlp-proto-common" },
    { name = "opentelemetry-proto" },
    { name = "opentelemetry-sdk" },
    { name = "requests" },
]
sdist = { url = "https://files.pythonhosted.org/packages/04/f9/abb9191d536e6a2e2b7903f8053bf859a76bf784e3ca19a5749550ef19e4/opentelemetry_exporter_otlp_proto_http-1.30.0.tar.gz", hash = "sha256:c3ae75d4181b1e34a60662a6814d0b94dd33b628bee5588a878bed92cee6abdc", size = 15073 }
wheels = [
    { url = "https://files.pythonhosted.org/packages/e1/3c/cdf34bc459613f2275aff9b258f35acdc4c4938dad161d17437de5d4c034/opentelemetry_exporter_otlp_proto_http-1.30.0-py3-none-any.whl", hash = "sha256:9578e790e579931c5ffd50f1e6975cbdefb6a0a0a5dea127a6ae87df10e0a589", size = 17245 },
]

[[package]]
name = "opentelemetry-instrumentation"
version = "0.51b0"
source = { registry = "https://pypi.org/simple" }
dependencies = [
    { name = "opentelemetry-api" },
    { name = "opentelemetry-semantic-conventions" },
    { name = "packaging" },
    { name = "wrapt" },
]
sdist = { url = "https://files.pythonhosted.org/packages/ec/5a/4c7f02235ac1269b48f3855f6be1afc641f31d4888d28b90b732fbce7141/opentelemetry_instrumentation-0.51b0.tar.gz", hash = "sha256:4ca266875e02f3988536982467f7ef8c32a38b8895490ddce9ad9604649424fa", size = 27760 }
wheels = [
    { url = "https://files.pythonhosted.org/packages/40/2c/48fa93f1acca9f79a06da0df7bfe916632ecc7fce1971067b3e46bcae55b/opentelemetry_instrumentation-0.51b0-py3-none-any.whl", hash = "sha256:c6de8bd26b75ec8b0e54dff59e198946e29de6a10ec65488c357d4b34aa5bdcf", size = 30923 },
]

[[package]]
name = "opentelemetry-proto"
version = "1.30.0"
source = { registry = "https://pypi.org/simple" }
dependencies = [
    { name = "protobuf" },
]
sdist = { url = "https://files.pythonhosted.org/packages/31/6e/c1ff2e3b0cd3a189a6be03fd4d63441d73d7addd9117ab5454e667b9b6c7/opentelemetry_proto-1.30.0.tar.gz", hash = "sha256:afe5c9c15e8b68d7c469596e5b32e8fc085eb9febdd6fb4e20924a93a0389179", size = 34362 }
wheels = [
    { url = "https://files.pythonhosted.org/packages/56/d7/85de6501f7216995295f7ec11e470142e6a6e080baacec1753bbf272e007/opentelemetry_proto-1.30.0-py3-none-any.whl", hash = "sha256:c6290958ff3ddacc826ca5abbeb377a31c2334387352a259ba0df37c243adc11", size = 55854 },
]

[[package]]
name = "opentelemetry-sdk"
version = "1.30.0"
source = { registry = "https://pypi.org/simple" }
dependencies = [
    { name = "opentelemetry-api" },
    { name = "opentelemetry-semantic-conventions" },
    { name = "typing-extensions" },
]
sdist = { url = "https://files.pythonhosted.org/packages/93/ee/d710062e8a862433d1be0b85920d0c653abe318878fef2d14dfe2c62ff7b/opentelemetry_sdk-1.30.0.tar.gz", hash = "sha256:c9287a9e4a7614b9946e933a67168450b9ab35f08797eb9bc77d998fa480fa18", size = 158633 }
wheels = [
    { url = "https://files.pythonhosted.org/packages/97/28/64d781d6adc6bda2260067ce2902bd030cf45aec657e02e28c5b4480b976/opentelemetry_sdk-1.30.0-py3-none-any.whl", hash = "sha256:14fe7afc090caad881addb6926cec967129bd9260c4d33ae6a217359f6b61091", size = 118717 },
]

[[package]]
name = "opentelemetry-semantic-conventions"
version = "0.51b0"
source = { registry = "https://pypi.org/simple" }
dependencies = [
    { name = "deprecated" },
    { name = "opentelemetry-api" },
]
sdist = { url = "https://files.pythonhosted.org/packages/1e/c0/0f9ef4605fea7f2b83d55dd0b0d7aebe8feead247cd6facd232b30907b4f/opentelemetry_semantic_conventions-0.51b0.tar.gz", hash = "sha256:3fabf47f35d1fd9aebcdca7e6802d86bd5ebc3bc3408b7e3248dde6e87a18c47", size = 107191 }
wheels = [
    { url = "https://files.pythonhosted.org/packages/2e/75/d7bdbb6fd8630b4cafb883482b75c4fc276b6426619539d266e32ac53266/opentelemetry_semantic_conventions-0.51b0-py3-none-any.whl", hash = "sha256:fdc777359418e8d06c86012c3dc92c88a6453ba662e941593adb062e48c2eeae", size = 177416 },
]

[[package]]
name = "packaging"
version = "24.2"
source = { registry = "https://pypi.org/simple" }
sdist = { url = "https://files.pythonhosted.org/packages/d0/63/68dbb6eb2de9cb10ee4c9c14a0148804425e13c4fb20d61cce69f53106da/packaging-24.2.tar.gz", hash = "sha256:c228a6dc5e932d346bc5739379109d49e8853dd8223571c7c5b55260edc0b97f", size = 163950 }
wheels = [
    { url = "https://files.pythonhosted.org/packages/88/ef/eb23f262cca3c0c4eb7ab1933c3b1f03d021f2c48f54763065b6f0e321be/packaging-24.2-py3-none-any.whl", hash = "sha256:09abb1bccd265c01f4a3aa3f7a7db064b36514d2cba19a2f694fe6150451a759", size = 65451 },
]

[[package]]
name = "paginate"
version = "0.5.7"
source = { registry = "https://pypi.org/simple" }
sdist = { url = "https://files.pythonhosted.org/packages/ec/46/68dde5b6bc00c1296ec6466ab27dddede6aec9af1b99090e1107091b3b84/paginate-0.5.7.tar.gz", hash = "sha256:22bd083ab41e1a8b4f3690544afb2c60c25e5c9a63a30fa2f483f6c60c8e5945", size = 19252 }
wheels = [
    { url = "https://files.pythonhosted.org/packages/90/96/04b8e52da071d28f5e21a805b19cb9390aa17a47462ac87f5e2696b9566d/paginate-0.5.7-py2.py3-none-any.whl", hash = "sha256:b885e2af73abcf01d9559fd5216b57ef722f8c42affbb63942377668e35c7591", size = 13746 },
]

[[package]]
name = "pathspec"
version = "0.12.1"
source = { registry = "https://pypi.org/simple" }
sdist = { url = "https://files.pythonhosted.org/packages/ca/bc/f35b8446f4531a7cb215605d100cd88b7ac6f44ab3fc94870c120ab3adbf/pathspec-0.12.1.tar.gz", hash = "sha256:a482d51503a1ab33b1c67a6c3813a26953dbdc71c31dacaef9a838c4e29f5712", size = 51043 }
wheels = [
    { url = "https://files.pythonhosted.org/packages/cc/20/ff623b09d963f88bfde16306a54e12ee5ea43e9b597108672ff3a408aad6/pathspec-0.12.1-py3-none-any.whl", hash = "sha256:a0d503e138a4c123b27490a4f7beda6a01c6f288df0e4a8b79c7eb0dc7b4cc08", size = 31191 },
]

[[package]]
name = "platformdirs"
version = "4.3.6"
source = { registry = "https://pypi.org/simple" }
sdist = { url = "https://files.pythonhosted.org/packages/13/fc/128cc9cb8f03208bdbf93d3aa862e16d376844a14f9a0ce5cf4507372de4/platformdirs-4.3.6.tar.gz", hash = "sha256:357fb2acbc885b0419afd3ce3ed34564c13c9b95c89360cd9563f73aa5e2b907", size = 21302 }
wheels = [
    { url = "https://files.pythonhosted.org/packages/3c/a6/bc1012356d8ece4d66dd75c4b9fc6c1f6650ddd5991e421177d9f8f671be/platformdirs-4.3.6-py3-none-any.whl", hash = "sha256:73e575e1408ab8103900836b97580d5307456908a03e92031bab39e4554cc3fb", size = 18439 },
]

[[package]]
name = "playwright"
version = "1.50.0"
source = { registry = "https://pypi.org/simple" }
dependencies = [
    { name = "greenlet" },
    { name = "pyee" },
]
wheels = [
    { url = "https://files.pythonhosted.org/packages/0d/5e/068dea3c96e9c09929b45c92cf7e573403b52a89aa463f89b9da9b87b7a4/playwright-1.50.0-py3-none-macosx_10_13_x86_64.whl", hash = "sha256:f36d754a6c5bd9bf7f14e8f57a2aea6fd08f39ca4c8476481b9c83e299531148", size = 40277564 },
    { url = "https://files.pythonhosted.org/packages/78/85/b3deb3d2add00d2a6ee74bf6f57ccefb30efc400fd1b7b330ba9a3626330/playwright-1.50.0-py3-none-macosx_11_0_arm64.whl", hash = "sha256:40f274384591dfd27f2b014596250b2250c843ed1f7f4ef5d2960ecb91b4961e", size = 39521844 },
    { url = "https://files.pythonhosted.org/packages/f3/f6/002b3d98df9c84296fea84f070dc0d87c2270b37f423cf076a913370d162/playwright-1.50.0-py3-none-macosx_11_0_universal2.whl", hash = "sha256:9922ef9bcd316995f01e220acffd2d37a463b4ad10fd73e388add03841dfa230", size = 40277563 },
    { url = "https://files.pythonhosted.org/packages/b9/63/c9a73736e434df894e484278dddc0bf154312ff8d0f16d516edb790a7d42/playwright-1.50.0-py3-none-manylinux1_x86_64.whl", hash = "sha256:8fc628c492d12b13d1f347137b2ac6c04f98197ff0985ef0403a9a9ee0d39131", size = 45076712 },
    { url = "https://files.pythonhosted.org/packages/bd/2c/a54b5a64cc7d1a62f2d944c5977fb3c88e74d76f5cdc7966e717426bce66/playwright-1.50.0-py3-none-manylinux_2_17_aarch64.manylinux2014_aarch64.whl", hash = "sha256:ffcff35f72db2689a79007aee78f1b0621a22e6e3d6c1f58aaa9ac805bf4497c", size = 44493111 },
    { url = "https://files.pythonhosted.org/packages/2b/4a/047cbb2ffe1249bd7a56441fc3366fb4a8a1f44bc36a9061d10edfda2c86/playwright-1.50.0-py3-none-win32.whl", hash = "sha256:3b906f4d351260016a8c5cc1e003bb341651ae682f62213b50168ed581c7558a", size = 34784543 },
    { url = "https://files.pythonhosted.org/packages/bc/2b/e944e10c9b18e77e43d3bb4d6faa323f6cc27597db37b75bc3fd796adfd5/playwright-1.50.0-py3-none-win_amd64.whl", hash = "sha256:1859423da82de631704d5e3d88602d755462b0906824c1debe140979397d2e8d", size = 34784546 },
]

[[package]]
name = "pluggy"
version = "1.5.0"
source = { registry = "https://pypi.org/simple" }
sdist = { url = "https://files.pythonhosted.org/packages/96/2d/02d4312c973c6050a18b314a5ad0b3210edb65a906f868e31c111dede4a6/pluggy-1.5.0.tar.gz", hash = "sha256:2cffa88e94fdc978c4c574f15f9e59b7f4201d439195c3715ca9e2486f1d0cf1", size = 67955 }
wheels = [
    { url = "https://files.pythonhosted.org/packages/88/5f/e351af9a41f866ac3f1fac4ca0613908d9a41741cfcf2228f4ad853b697d/pluggy-1.5.0-py3-none-any.whl", hash = "sha256:44e1ad92c8ca002de6377e165f3e0f1be63266ab4d554740532335b9d75ea669", size = 20556 },
]

[[package]]
name = "propcache"
version = "0.3.0"
source = { registry = "https://pypi.org/simple" }
sdist = { url = "https://files.pythonhosted.org/packages/92/76/f941e63d55c0293ff7829dd21e7cf1147e90a526756869a9070f287a68c9/propcache-0.3.0.tar.gz", hash = "sha256:a8fd93de4e1d278046345f49e2238cdb298589325849b2645d4a94c53faeffc5", size = 42722 }
wheels = [
    { url = "https://files.pythonhosted.org/packages/8d/f0/dc9ec44d2e63c13f816a16398c039329736712440ff82b682dd9a78d2258/propcache-0.3.0-cp310-cp310-macosx_10_9_universal2.whl", hash = "sha256:efa44f64c37cc30c9f05932c740a8b40ce359f51882c70883cc95feac842da4d", size = 79574 },
    { url = "https://files.pythonhosted.org/packages/99/3a/33a207dfcb3ee1131ea23a2aeb726c3c4994f89546d7eadf8c50627c8b63/propcache-0.3.0-cp310-cp310-macosx_10_9_x86_64.whl", hash = "sha256:2383a17385d9800b6eb5855c2f05ee550f803878f344f58b6e194de08b96352c", size = 45898 },
    { url = "https://files.pythonhosted.org/packages/af/68/0bde765c9f5dc02b4466d2838600af38c81b184c26c6d3cd44643ac668e3/propcache-0.3.0-cp310-cp310-macosx_11_0_arm64.whl", hash = "sha256:d3e7420211f5a65a54675fd860ea04173cde60a7cc20ccfbafcccd155225f8bc", size = 45418 },
    { url = "https://files.pythonhosted.org/packages/06/a6/c682669bae41199358e16cc7b1c818f91c5f9e925cc863dabd98ce32716a/propcache-0.3.0-cp310-cp310-manylinux_2_17_aarch64.manylinux2014_aarch64.whl", hash = "sha256:3302c5287e504d23bb0e64d2a921d1eb4a03fb93a0a0aa3b53de059f5a5d737d", size = 205116 },
    { url = "https://files.pythonhosted.org/packages/fb/ae/82cfb50267d9a1baa0340728eb9e32245a68538fef929d7bb786d01c11a8/propcache-0.3.0-cp310-cp310-manylinux_2_17_ppc64le.manylinux2014_ppc64le.whl", hash = "sha256:7e2e068a83552ddf7a39a99488bcba05ac13454fb205c847674da0352602082f", size = 219405 },
    { url = "https://files.pythonhosted.org/packages/ab/16/7b6b2bf8c207cfd0e5ca3d41aea397392de9899867ec024f88c94f9ae2ab/propcache-0.3.0-cp310-cp310-manylinux_2_17_s390x.manylinux2014_s390x.whl", hash = "sha256:2d913d36bdaf368637b4f88d554fb9cb9d53d6920b9c5563846555938d5450bf", size = 217656 },
    { url = "https://files.pythonhosted.org/packages/f4/eb/41447de61eb5454891658d0fb9b1d7d35d49a4a5dd2e0c86f2c332e8b7e1/propcache-0.3.0-cp310-cp310-manylinux_2_17_x86_64.manylinux2014_x86_64.whl", hash = "sha256:8ee1983728964d6070ab443399c476de93d5d741f71e8f6e7880a065f878e0b9", size = 205414 },
    { url = "https://files.pythonhosted.org/packages/03/b6/9719878f8b5b20d37ee663a40f8dcbf888559e4d3be2ba2fe5c790fc28d2/propcache-0.3.0-cp310-cp310-manylinux_2_5_i686.manylinux1_i686.manylinux_2_17_i686.manylinux2014_i686.whl", hash = "sha256:36ca5e9a21822cc1746023e88f5c0af6fce3af3b85d4520efb1ce4221bed75cc", size = 195746 },
    { url = "https://files.pythonhosted.org/packages/bb/ec/b79c3210ba459800d1a8f1afeb81d7b503893555a7b79c24082ff26d3314/propcache-0.3.0-cp310-cp310-musllinux_1_2_aarch64.whl", hash = "sha256:9ecde3671e62eeb99e977f5221abcf40c208f69b5eb986b061ccec317c82ebd0", size = 198651 },
    { url = "https://files.pythonhosted.org/packages/48/f6/2b0140bc47013e43575973068e72ad51ee9f22f2dad42e6d6e362d715125/propcache-0.3.0-cp310-cp310-musllinux_1_2_armv7l.whl", hash = "sha256:d383bf5e045d7f9d239b38e6acadd7b7fdf6c0087259a84ae3475d18e9a2ae8b", size = 195858 },
    { url = "https://files.pythonhosted.org/packages/97/3d/2fa19303d87aa21f9a42dcd870d6088a2a776ff5518e394d50412c3679a6/propcache-0.3.0-cp310-cp310-musllinux_1_2_i686.whl", hash = "sha256:8cb625bcb5add899cb8ba7bf716ec1d3e8f7cdea9b0713fa99eadf73b6d4986f", size = 197181 },
    { url = "https://files.pythonhosted.org/packages/09/f3/a2170ffc9fa774c1dfd52294113c0fa6cdc5b71dbfd7129bb9378fdd8b42/propcache-0.3.0-cp310-cp310-musllinux_1_2_ppc64le.whl", hash = "sha256:5fa159dcee5dba00c1def3231c249cf261185189205073bde13797e57dd7540a", size = 207411 },
    { url = "https://files.pythonhosted.org/packages/d6/1e/cb8a6c82178efffa0b00dc463f36cd086f747345585140aeb95d5cb93666/propcache-0.3.0-cp310-cp310-musllinux_1_2_s390x.whl", hash = "sha256:a7080b0159ce05f179cfac592cda1a82898ca9cd097dacf8ea20ae33474fbb25", size = 210724 },
    { url = "https://files.pythonhosted.org/packages/2b/72/6e273543337a3e22cf462eb836f065a9830b4d41baeb1f58db2695c934f3/propcache-0.3.0-cp310-cp310-musllinux_1_2_x86_64.whl", hash = "sha256:ed7161bccab7696a473fe7ddb619c1d75963732b37da4618ba12e60899fefe4f", size = 203511 },
    { url = "https://files.pythonhosted.org/packages/f3/ea/7412c79bcec06597c967d49789f5a1f7fd76a8654908feeaefafb7447c9a/propcache-0.3.0-cp310-cp310-win32.whl", hash = "sha256:bf0d9a171908f32d54f651648c7290397b8792f4303821c42a74e7805bfb813c", size = 40600 },
    { url = "https://files.pythonhosted.org/packages/a3/42/488c90190491f3e61bd2c2fb0b3d91c1c78778270dde2f0b6633fc9ff723/propcache-0.3.0-cp310-cp310-win_amd64.whl", hash = "sha256:42924dc0c9d73e49908e35bbdec87adedd651ea24c53c29cac103ede0ea1d340", size = 44714 },
    { url = "https://files.pythonhosted.org/packages/45/c9/cf09ff7e6d09f14149094f7cd50d2dec032b24e61af21fc4540da2b17bfb/propcache-0.3.0-cp311-cp311-macosx_10_9_universal2.whl", hash = "sha256:9ddd49258610499aab83b4f5b61b32e11fce873586282a0e972e5ab3bcadee51", size = 79568 },
    { url = "https://files.pythonhosted.org/packages/c8/32/2424d89da88cd81b7d148e0d2b3131461b570a02aa9d84a2e567509adb0d/propcache-0.3.0-cp311-cp311-macosx_10_9_x86_64.whl", hash = "sha256:2578541776769b500bada3f8a4eeaf944530516b6e90c089aa368266ed70c49e", size = 45895 },
    { url = "https://files.pythonhosted.org/packages/f6/91/ee5b6aa7aa31754fefcf0c5180e09223cac380ef195c4ddc8c266eb641ea/propcache-0.3.0-cp311-cp311-macosx_11_0_arm64.whl", hash = "sha256:d8074c5dd61c8a3e915fa8fc04754fa55cfa5978200d2daa1e2d4294c1f136aa", size = 45427 },
    { url = "https://files.pythonhosted.org/packages/bf/73/38f0128462b8b616181d8c53bd5d04eac41c50c449b07615c65d56ba0a9b/propcache-0.3.0-cp311-cp311-manylinux_2_17_aarch64.manylinux2014_aarch64.whl", hash = "sha256:b58229a844931bca61b3a20efd2be2a2acb4ad1622fc026504309a6883686fbf", size = 232427 },
    { url = "https://files.pythonhosted.org/packages/59/82/f3d4e84f4539dcfc9c3d338282b9e915f5b63c921986ecfdf7af2d12f87c/propcache-0.3.0-cp311-cp311-manylinux_2_17_ppc64le.manylinux2014_ppc64le.whl", hash = "sha256:e45377d5d6fefe1677da2a2c07b024a6dac782088e37c0b1efea4cfe2b1be19b", size = 239985 },
    { url = "https://files.pythonhosted.org/packages/42/e8/029f58cccbae83c9969a7ee7a06558d5b83a93dfc54e0f4f70234bbaea1b/propcache-0.3.0-cp311-cp311-manylinux_2_17_s390x.manylinux2014_s390x.whl", hash = "sha256:ec5060592d83454e8063e487696ac3783cc48c9a329498bafae0d972bc7816c9", size = 238827 },
    { url = "https://files.pythonhosted.org/packages/8b/a2/c373561777c0cb9b9e7b9b9a10b9b3a7b6bde75a2535b962231cecc8fdb8/propcache-0.3.0-cp311-cp311-manylinux_2_17_x86_64.manylinux2014_x86_64.whl", hash = "sha256:15010f29fbed80e711db272909a074dc79858c6d28e2915704cfc487a8ac89c6", size = 231348 },
    { url = "https://files.pythonhosted.org/packages/d7/d2/4673f715beedf6038b485bcd976813149231d9df5bb6196cb69a09c185c9/propcache-0.3.0-cp311-cp311-manylinux_2_5_i686.manylinux1_i686.manylinux_2_17_i686.manylinux2014_i686.whl", hash = "sha256:a254537b9b696ede293bfdbc0a65200e8e4507bc9f37831e2a0318a9b333c85c", size = 220426 },
    { url = "https://files.pythonhosted.org/packages/e0/f6/1da65f900927bafd4675a16e890618ec7643f2f922bf0e4d84bb38645618/propcache-0.3.0-cp311-cp311-musllinux_1_2_aarch64.whl", hash = "sha256:2b975528998de037dfbc10144b8aed9b8dd5a99ec547f14d1cb7c5665a43f075", size = 220294 },
    { url = "https://files.pythonhosted.org/packages/ff/86/620451bdc02e91b1712cd71890c17077ee97e2a28493836a87e47b8e70ff/propcache-0.3.0-cp311-cp311-musllinux_1_2_armv7l.whl", hash = "sha256:19d36bb351ad5554ff20f2ae75f88ce205b0748c38b146c75628577020351e3c", size = 212492 },
    { url = "https://files.pythonhosted.org/packages/6e/1b/e8f86921ed4016da80faf3b8f515f7829decabdbff106736bfff353bceba/propcache-0.3.0-cp311-cp311-musllinux_1_2_i686.whl", hash = "sha256:6032231d4a5abd67c7f71168fd64a47b6b451fbcb91c8397c2f7610e67683810", size = 215113 },
    { url = "https://files.pythonhosted.org/packages/1a/95/a61d86cc49aa0945f6c06f3a4614fc543e311a50558c92861f5e9691a37c/propcache-0.3.0-cp311-cp311-musllinux_1_2_ppc64le.whl", hash = "sha256:6985a593417cdbc94c7f9c3403747335e450c1599da1647a5af76539672464d3", size = 228330 },
    { url = "https://files.pythonhosted.org/packages/8f/7d/10dbae48ff2bb189e92c2b3487a48f3229146a25941ad0d485934d1104d4/propcache-0.3.0-cp311-cp311-musllinux_1_2_s390x.whl", hash = "sha256:6a1948df1bb1d56b5e7b0553c0fa04fd0e320997ae99689488201f19fa90d2e7", size = 231942 },
    { url = "https://files.pythonhosted.org/packages/39/ce/82d16aec96c5513ae7db13ab901a65a1e54c915292fb5b2390e33275b61d/propcache-0.3.0-cp311-cp311-musllinux_1_2_x86_64.whl", hash = "sha256:8319293e85feadbbfe2150a5659dbc2ebc4afdeaf7d98936fb9a2f2ba0d4c35c", size = 223077 },
    { url = "https://files.pythonhosted.org/packages/c8/e0/cb077e8e7a583c733df7f53327fcbdb92e42be59b976ce60bf1d904a0efe/propcache-0.3.0-cp311-cp311-win32.whl", hash = "sha256:63f26258a163c34542c24808f03d734b338da66ba91f410a703e505c8485791d", size = 40455 },
    { url = "https://files.pythonhosted.org/packages/d8/35/57abeb6146fe3c19081eeaf3d9d4cfea256f87f1e5101acf80d3332c1820/propcache-0.3.0-cp311-cp311-win_amd64.whl", hash = "sha256:cacea77ef7a2195f04f9279297684955e3d1ae4241092ff0cfcef532bb7a1c32", size = 44705 },
    { url = "https://files.pythonhosted.org/packages/8d/2c/921f15dc365796ec23975b322b0078eae72995c7b4d49eba554c6a308d70/propcache-0.3.0-cp312-cp312-macosx_10_13_universal2.whl", hash = "sha256:e53d19c2bf7d0d1e6998a7e693c7e87300dd971808e6618964621ccd0e01fe4e", size = 79867 },
    { url = "https://files.pythonhosted.org/packages/11/a5/4a6cc1a559d1f2fb57ea22edc4245158cdffae92f7f92afcee2913f84417/propcache-0.3.0-cp312-cp312-macosx_10_13_x86_64.whl", hash = "sha256:a61a68d630e812b67b5bf097ab84e2cd79b48c792857dc10ba8a223f5b06a2af", size = 46109 },
    { url = "https://files.pythonhosted.org/packages/e1/6d/28bfd3af3a567ad7d667348e7f46a520bda958229c4d545ba138a044232f/propcache-0.3.0-cp312-cp312-macosx_11_0_arm64.whl", hash = "sha256:fb91d20fa2d3b13deea98a690534697742029f4fb83673a3501ae6e3746508b5", size = 45635 },
    { url = "https://files.pythonhosted.org/packages/73/20/d75b42eaffe5075eac2f4e168f6393d21c664c91225288811d85451b2578/propcache-0.3.0-cp312-cp312-manylinux_2_17_aarch64.manylinux2014_aarch64.whl", hash = "sha256:67054e47c01b7b349b94ed0840ccae075449503cf1fdd0a1fdd98ab5ddc2667b", size = 242159 },
    { url = "https://files.pythonhosted.org/packages/a5/fb/4b537dd92f9fd4be68042ec51c9d23885ca5fafe51ec24c58d9401034e5f/propcache-0.3.0-cp312-cp312-manylinux_2_17_ppc64le.manylinux2014_ppc64le.whl", hash = "sha256:997e7b8f173a391987df40f3b52c423e5850be6f6df0dcfb5376365440b56667", size = 248163 },
    { url = "https://files.pythonhosted.org/packages/e7/af/8a9db04ac596d531ca0ef7dde518feaadfcdabef7b17d6a5ec59ee3effc2/propcache-0.3.0-cp312-cp312-manylinux_2_17_s390x.manylinux2014_s390x.whl", hash = "sha256:8d663fd71491dde7dfdfc899d13a067a94198e90695b4321084c6e450743b8c7", size = 248794 },
    { url = "https://files.pythonhosted.org/packages/9d/c4/ecfc988879c0fd9db03228725b662d76cf484b6b46f7e92fee94e4b52490/propcache-0.3.0-cp312-cp312-manylinux_2_17_x86_64.manylinux2014_x86_64.whl", hash = "sha256:8884ba1a0fe7210b775106b25850f5e5a9dc3c840d1ae9924ee6ea2eb3acbfe7", size = 243912 },
    { url = "https://files.pythonhosted.org/packages/04/a2/298dd27184faa8b7d91cc43488b578db218b3cc85b54d912ed27b8c5597a/propcache-0.3.0-cp312-cp312-manylinux_2_5_i686.manylinux1_i686.manylinux_2_17_i686.manylinux2014_i686.whl", hash = "sha256:aa806bbc13eac1ab6291ed21ecd2dd426063ca5417dd507e6be58de20e58dfcf", size = 229402 },
    { url = "https://files.pythonhosted.org/packages/be/0d/efe7fec316ca92dbf4bc4a9ba49ca889c43ca6d48ab1d6fa99fc94e5bb98/propcache-0.3.0-cp312-cp312-musllinux_1_2_aarch64.whl", hash = "sha256:6f4d7a7c0aff92e8354cceca6fe223973ddf08401047920df0fcb24be2bd5138", size = 226896 },
    { url = "https://files.pythonhosted.org/packages/60/63/72404380ae1d9c96d96e165aa02c66c2aae6072d067fc4713da5cde96762/propcache-0.3.0-cp312-cp312-musllinux_1_2_armv7l.whl", hash = "sha256:9be90eebc9842a93ef8335291f57b3b7488ac24f70df96a6034a13cb58e6ff86", size = 221447 },
    { url = "https://files.pythonhosted.org/packages/9d/18/b8392cab6e0964b67a30a8f4dadeaff64dc7022b5a34bb1d004ea99646f4/propcache-0.3.0-cp312-cp312-musllinux_1_2_i686.whl", hash = "sha256:bf15fc0b45914d9d1b706f7c9c4f66f2b7b053e9517e40123e137e8ca8958b3d", size = 222440 },
    { url = "https://files.pythonhosted.org/packages/6f/be/105d9ceda0f97eff8c06bac1673448b2db2a497444de3646464d3f5dc881/propcache-0.3.0-cp312-cp312-musllinux_1_2_ppc64le.whl", hash = "sha256:5a16167118677d94bb48bfcd91e420088854eb0737b76ec374b91498fb77a70e", size = 234104 },
    { url = "https://files.pythonhosted.org/packages/cb/c9/f09a4ec394cfcce4053d8b2a04d622b5f22d21ba9bb70edd0cad061fa77b/propcache-0.3.0-cp312-cp312-musllinux_1_2_s390x.whl", hash = "sha256:41de3da5458edd5678b0f6ff66691507f9885f5fe6a0fb99a5d10d10c0fd2d64", size = 239086 },
    { url = "https://files.pythonhosted.org/packages/ea/aa/96f7f9ed6def82db67c972bdb7bd9f28b95d7d98f7e2abaf144c284bf609/propcache-0.3.0-cp312-cp312-musllinux_1_2_x86_64.whl", hash = "sha256:728af36011bb5d344c4fe4af79cfe186729efb649d2f8b395d1572fb088a996c", size = 230991 },
    { url = "https://files.pythonhosted.org/packages/5a/11/bee5439de1307d06fad176f7143fec906e499c33d7aff863ea8428b8e98b/propcache-0.3.0-cp312-cp312-win32.whl", hash = "sha256:6b5b7fd6ee7b54e01759f2044f936dcf7dea6e7585f35490f7ca0420fe723c0d", size = 40337 },
    { url = "https://files.pythonhosted.org/packages/e4/17/e5789a54a0455a61cb9efc4ca6071829d992220c2998a27c59aeba749f6f/propcache-0.3.0-cp312-cp312-win_amd64.whl", hash = "sha256:2d15bc27163cd4df433e75f546b9ac31c1ba7b0b128bfb1b90df19082466ff57", size = 44404 },
    { url = "https://files.pythonhosted.org/packages/3a/0f/a79dd23a0efd6ee01ab0dc9750d8479b343bfd0c73560d59d271eb6a99d4/propcache-0.3.0-cp313-cp313-macosx_10_13_universal2.whl", hash = "sha256:a2b9bf8c79b660d0ca1ad95e587818c30ccdb11f787657458d6f26a1ea18c568", size = 77287 },
    { url = "https://files.pythonhosted.org/packages/b8/51/76675703c90de38ac75adb8deceb3f3ad99b67ff02a0fa5d067757971ab8/propcache-0.3.0-cp313-cp313-macosx_10_13_x86_64.whl", hash = "sha256:b0c1a133d42c6fc1f5fbcf5c91331657a1ff822e87989bf4a6e2e39b818d0ee9", size = 44923 },
    { url = "https://files.pythonhosted.org/packages/01/9b/fd5ddbee66cf7686e73c516227c2fd9bf471dbfed0f48329d095ea1228d3/propcache-0.3.0-cp313-cp313-macosx_11_0_arm64.whl", hash = "sha256:bb2f144c6d98bb5cbc94adeb0447cfd4c0f991341baa68eee3f3b0c9c0e83767", size = 44325 },
    { url = "https://files.pythonhosted.org/packages/13/1c/6961f11eb215a683b34b903b82bde486c606516c1466bf1fa67f26906d51/propcache-0.3.0-cp313-cp313-manylinux_2_17_aarch64.manylinux2014_aarch64.whl", hash = "sha256:d1323cd04d6e92150bcc79d0174ce347ed4b349d748b9358fd2e497b121e03c8", size = 225116 },
    { url = "https://files.pythonhosted.org/packages/ef/ea/f8410c40abcb2e40dffe9adeed017898c930974650a63e5c79b886aa9f73/propcache-0.3.0-cp313-cp313-manylinux_2_17_ppc64le.manylinux2014_ppc64le.whl", hash = "sha256:3b812b3cb6caacd072276ac0492d249f210006c57726b6484a1e1805b3cfeea0", size = 229905 },
    { url = "https://files.pythonhosted.org/packages/ef/5a/a9bf90894001468bf8e6ea293bb00626cc9ef10f8eb7996e9ec29345c7ed/propcache-0.3.0-cp313-cp313-manylinux_2_17_s390x.manylinux2014_s390x.whl", hash = "sha256:742840d1d0438eb7ea4280f3347598f507a199a35a08294afdcc560c3739989d", size = 233221 },
    { url = "https://files.pythonhosted.org/packages/dd/ce/fffdddd9725b690b01d345c1156b4c2cc6dca09ab5c23a6d07b8f37d6e2f/propcache-0.3.0-cp313-cp313-manylinux_2_17_x86_64.manylinux2014_x86_64.whl", hash = "sha256:7c6e7e4f9167fddc438cd653d826f2222222564daed4116a02a184b464d3ef05", size = 227627 },
    { url = "https://files.pythonhosted.org/packages/58/ae/45c89a5994a334735a3032b48e8e4a98c05d9536ddee0719913dc27da548/propcache-0.3.0-cp313-cp313-manylinux_2_5_i686.manylinux1_i686.manylinux_2_17_i686.manylinux2014_i686.whl", hash = "sha256:a94ffc66738da99232ddffcf7910e0f69e2bbe3a0802e54426dbf0714e1c2ffe", size = 214217 },
    { url = "https://files.pythonhosted.org/packages/01/84/bc60188c3290ff8f5f4a92b9ca2d93a62e449c8daf6fd11ad517ad136926/propcache-0.3.0-cp313-cp313-musllinux_1_2_aarch64.whl", hash = "sha256:3c6ec957025bf32b15cbc6b67afe233c65b30005e4c55fe5768e4bb518d712f1", size = 212921 },
    { url = "https://files.pythonhosted.org/packages/14/b3/39d60224048feef7a96edabb8217dc3f75415457e5ebbef6814f8b2a27b5/propcache-0.3.0-cp313-cp313-musllinux_1_2_armv7l.whl", hash = "sha256:549722908de62aa0b47a78b90531c022fa6e139f9166be634f667ff45632cc92", size = 208200 },
    { url = "https://files.pythonhosted.org/packages/9d/b3/0a6720b86791251273fff8a01bc8e628bc70903513bd456f86cde1e1ef84/propcache-0.3.0-cp313-cp313-musllinux_1_2_i686.whl", hash = "sha256:5d62c4f6706bff5d8a52fd51fec6069bef69e7202ed481486c0bc3874912c787", size = 208400 },
    { url = "https://files.pythonhosted.org/packages/e9/4f/bb470f3e687790547e2e78105fb411f54e0cdde0d74106ccadd2521c6572/propcache-0.3.0-cp313-cp313-musllinux_1_2_ppc64le.whl", hash = "sha256:24c04f8fbf60094c531667b8207acbae54146661657a1b1be6d3ca7773b7a545", size = 218116 },
    { url = "https://files.pythonhosted.org/packages/34/71/277f7f9add469698ac9724c199bfe06f85b199542121a71f65a80423d62a/propcache-0.3.0-cp313-cp313-musllinux_1_2_s390x.whl", hash = "sha256:7c5f5290799a3f6539cc5e6f474c3e5c5fbeba74a5e1e5be75587746a940d51e", size = 222911 },
    { url = "https://files.pythonhosted.org/packages/92/e3/a7b9782aef5a2fc765b1d97da9ec7aed2f25a4e985703608e73232205e3f/propcache-0.3.0-cp313-cp313-musllinux_1_2_x86_64.whl", hash = "sha256:4fa0e7c9c3cf7c276d4f6ab9af8adddc127d04e0fcabede315904d2ff76db626", size = 216563 },
    { url = "https://files.pythonhosted.org/packages/ab/76/0583ca2c551aa08ffcff87b2c6849c8f01c1f6fb815a5226f0c5c202173e/propcache-0.3.0-cp313-cp313-win32.whl", hash = "sha256:ee0bd3a7b2e184e88d25c9baa6a9dc609ba25b76daae942edfb14499ac7ec374", size = 39763 },
    { url = "https://files.pythonhosted.org/packages/80/ec/c6a84f9a36f608379b95f0e786c111d5465926f8c62f12be8cdadb02b15c/propcache-0.3.0-cp313-cp313-win_amd64.whl", hash = "sha256:1c8f7d896a16da9455f882870a507567d4f58c53504dc2d4b1e1d386dfe4588a", size = 43650 },
    { url = "https://files.pythonhosted.org/packages/ee/95/7d32e3560f5bf83fc2f2a4c1b0c181d327d53d5f85ebd045ab89d4d97763/propcache-0.3.0-cp313-cp313t-macosx_10_13_universal2.whl", hash = "sha256:e560fd75aaf3e5693b91bcaddd8b314f4d57e99aef8a6c6dc692f935cc1e6bbf", size = 82140 },
    { url = "https://files.pythonhosted.org/packages/86/89/752388f12e6027a5e63f5d075f15291ded48e2d8311314fff039da5a9b11/propcache-0.3.0-cp313-cp313t-macosx_10_13_x86_64.whl", hash = "sha256:65a37714b8ad9aba5780325228598a5b16c47ba0f8aeb3dc0514701e4413d7c0", size = 47296 },
    { url = "https://files.pythonhosted.org/packages/1b/4c/b55c98d586c69180d3048984a57a5ea238bdeeccf82dbfcd598e935e10bb/propcache-0.3.0-cp313-cp313t-macosx_11_0_arm64.whl", hash = "sha256:07700939b2cbd67bfb3b76a12e1412405d71019df00ca5697ce75e5ef789d829", size = 46724 },
    { url = "https://files.pythonhosted.org/packages/0f/b6/67451a437aed90c4e951e320b5b3d7eb584ade1d5592f6e5e8f678030989/propcache-0.3.0-cp313-cp313t-manylinux_2_17_aarch64.manylinux2014_aarch64.whl", hash = "sha256:7c0fdbdf6983526e269e5a8d53b7ae3622dd6998468821d660d0daf72779aefa", size = 291499 },
    { url = "https://files.pythonhosted.org/packages/ee/ff/e4179facd21515b24737e1e26e02615dfb5ed29416eed4cf5bc6ac5ce5fb/propcache-0.3.0-cp313-cp313t-manylinux_2_17_ppc64le.manylinux2014_ppc64le.whl", hash = "sha256:794c3dd744fad478b6232289c866c25406ecdfc47e294618bdf1697e69bd64a6", size = 293911 },
    { url = "https://files.pythonhosted.org/packages/76/8d/94a8585992a064a23bd54f56c5e58c3b8bf0c0a06ae10e56f2353ae16c3d/propcache-0.3.0-cp313-cp313t-manylinux_2_17_s390x.manylinux2014_s390x.whl", hash = "sha256:4544699674faf66fb6b4473a1518ae4999c1b614f0b8297b1cef96bac25381db", size = 293301 },
    { url = "https://files.pythonhosted.org/packages/b0/b8/2c860c92b4134f68c7716c6f30a0d723973f881c32a6d7a24c4ddca05fdf/propcache-0.3.0-cp313-cp313t-manylinux_2_17_x86_64.manylinux2014_x86_64.whl", hash = "sha256:fddb8870bdb83456a489ab67c6b3040a8d5a55069aa6f72f9d872235fbc52f54", size = 281947 },
    { url = "https://files.pythonhosted.org/packages/cd/72/b564be7411b525d11757b713c757c21cd4dc13b6569c3b2b8f6d3c96fd5e/propcache-0.3.0-cp313-cp313t-manylinux_2_5_i686.manylinux1_i686.manylinux_2_17_i686.manylinux2014_i686.whl", hash = "sha256:f857034dc68d5ceb30fb60afb6ff2103087aea10a01b613985610e007053a121", size = 268072 },
    { url = "https://files.pythonhosted.org/packages/37/68/d94649e399e8d7fc051e5a4f2334efc567993525af083db145a70690a121/propcache-0.3.0-cp313-cp313t-musllinux_1_2_aarch64.whl", hash = "sha256:02df07041e0820cacc8f739510078f2aadcfd3fc57eaeeb16d5ded85c872c89e", size = 275190 },
    { url = "https://files.pythonhosted.org/packages/d8/3c/446e125f5bbbc1922964dd67cb541c01cdb678d811297b79a4ff6accc843/propcache-0.3.0-cp313-cp313t-musllinux_1_2_armv7l.whl", hash = "sha256:f47d52fd9b2ac418c4890aad2f6d21a6b96183c98021f0a48497a904199f006e", size = 254145 },
    { url = "https://files.pythonhosted.org/packages/f4/80/fd3f741483dc8e59f7ba7e05eaa0f4e11677d7db2077522b92ff80117a2a/propcache-0.3.0-cp313-cp313t-musllinux_1_2_i686.whl", hash = "sha256:9ff4e9ecb6e4b363430edf2c6e50173a63e0820e549918adef70515f87ced19a", size = 257163 },
    { url = "https://files.pythonhosted.org/packages/dc/cf/6292b5ce6ed0017e6a89024a827292122cc41b6259b30ada0c6732288513/propcache-0.3.0-cp313-cp313t-musllinux_1_2_ppc64le.whl", hash = "sha256:ecc2920630283e0783c22e2ac94427f8cca29a04cfdf331467d4f661f4072dac", size = 280249 },
    { url = "https://files.pythonhosted.org/packages/e8/f0/fd9b8247b449fe02a4f96538b979997e229af516d7462b006392badc59a1/propcache-0.3.0-cp313-cp313t-musllinux_1_2_s390x.whl", hash = "sha256:c441c841e82c5ba7a85ad25986014be8d7849c3cfbdb6004541873505929a74e", size = 288741 },
    { url = "https://files.pythonhosted.org/packages/64/71/cf831fdc2617f86cfd7f414cfc487d018e722dac8acc098366ce9bba0941/propcache-0.3.0-cp313-cp313t-musllinux_1_2_x86_64.whl", hash = "sha256:6c929916cbdb540d3407c66f19f73387f43e7c12fa318a66f64ac99da601bcdf", size = 277061 },
    { url = "https://files.pythonhosted.org/packages/42/78/9432542a35d944abeca9e02927a0de38cd7a298466d8ffa171536e2381c3/propcache-0.3.0-cp313-cp313t-win32.whl", hash = "sha256:0c3e893c4464ebd751b44ae76c12c5f5c1e4f6cbd6fbf67e3783cd93ad221863", size = 42252 },
    { url = "https://files.pythonhosted.org/packages/6f/45/960365f4f8978f48ebb56b1127adf33a49f2e69ecd46ac1f46d6cf78a79d/propcache-0.3.0-cp313-cp313t-win_amd64.whl", hash = "sha256:75e872573220d1ee2305b35c9813626e620768248425f58798413e9c39741f46", size = 46425 },
    { url = "https://files.pythonhosted.org/packages/b5/35/6c4c6fc8774a9e3629cd750dc24a7a4fb090a25ccd5c3246d127b70f9e22/propcache-0.3.0-py3-none-any.whl", hash = "sha256:67dda3c7325691c2081510e92c561f465ba61b975f481735aefdfc845d2cd043", size = 12101 },
]

[[package]]
name = "protobuf"
version = "5.29.3"
source = { registry = "https://pypi.org/simple" }
sdist = { url = "https://files.pythonhosted.org/packages/f7/d1/e0a911544ca9993e0f17ce6d3cc0932752356c1b0a834397f28e63479344/protobuf-5.29.3.tar.gz", hash = "sha256:5da0f41edaf117bde316404bad1a486cb4ededf8e4a54891296f648e8e076620", size = 424945 }
wheels = [
    { url = "https://files.pythonhosted.org/packages/dc/7a/1e38f3cafa022f477ca0f57a1f49962f21ad25850c3ca0acd3b9d0091518/protobuf-5.29.3-cp310-abi3-win32.whl", hash = "sha256:3ea51771449e1035f26069c4c7fd51fba990d07bc55ba80701c78f886bf9c888", size = 422708 },
    { url = "https://files.pythonhosted.org/packages/61/fa/aae8e10512b83de633f2646506a6d835b151edf4b30d18d73afd01447253/protobuf-5.29.3-cp310-abi3-win_amd64.whl", hash = "sha256:a4fa6f80816a9a0678429e84973f2f98cbc218cca434abe8db2ad0bffc98503a", size = 434508 },
    { url = "https://files.pythonhosted.org/packages/dd/04/3eaedc2ba17a088961d0e3bd396eac764450f431621b58a04ce898acd126/protobuf-5.29.3-cp38-abi3-macosx_10_9_universal2.whl", hash = "sha256:a8434404bbf139aa9e1300dbf989667a83d42ddda9153d8ab76e0d5dcaca484e", size = 417825 },
    { url = "https://files.pythonhosted.org/packages/4f/06/7c467744d23c3979ce250397e26d8ad8eeb2bea7b18ca12ad58313c1b8d5/protobuf-5.29.3-cp38-abi3-manylinux2014_aarch64.whl", hash = "sha256:daaf63f70f25e8689c072cfad4334ca0ac1d1e05a92fc15c54eb9cf23c3efd84", size = 319573 },
    { url = "https://files.pythonhosted.org/packages/a8/45/2ebbde52ad2be18d3675b6bee50e68cd73c9e0654de77d595540b5129df8/protobuf-5.29.3-cp38-abi3-manylinux2014_x86_64.whl", hash = "sha256:c027e08a08be10b67c06bf2370b99c811c466398c357e615ca88c91c07f0910f", size = 319672 },
    { url = "https://files.pythonhosted.org/packages/fd/b2/ab07b09e0f6d143dfb839693aa05765257bceaa13d03bf1a696b78323e7a/protobuf-5.29.3-py3-none-any.whl", hash = "sha256:0a18ed4a24198528f2333802eb075e59dea9d679ab7a6c5efb017a59004d849f", size = 172550 },
]

[[package]]
name = "pydantic"
version = "2.10.6"
source = { registry = "https://pypi.org/simple" }
dependencies = [
    { name = "annotated-types" },
    { name = "pydantic-core" },
    { name = "typing-extensions" },
]
sdist = { url = "https://files.pythonhosted.org/packages/b7/ae/d5220c5c52b158b1de7ca89fc5edb72f304a70a4c540c84c8844bf4008de/pydantic-2.10.6.tar.gz", hash = "sha256:ca5daa827cce33de7a42be142548b0096bf05a7e7b365aebfa5f8eeec7128236", size = 761681 }
wheels = [
    { url = "https://files.pythonhosted.org/packages/f4/3c/8cc1cc84deffa6e25d2d0c688ebb80635dfdbf1dbea3e30c541c8cf4d860/pydantic-2.10.6-py3-none-any.whl", hash = "sha256:427d664bf0b8a2b34ff5dd0f5a18df00591adcee7198fbd71981054cef37b584", size = 431696 },
]

[[package]]
name = "pydantic-core"
version = "2.27.2"
source = { registry = "https://pypi.org/simple" }
dependencies = [
    { name = "typing-extensions" },
]
sdist = { url = "https://files.pythonhosted.org/packages/fc/01/f3e5ac5e7c25833db5eb555f7b7ab24cd6f8c322d3a3ad2d67a952dc0abc/pydantic_core-2.27.2.tar.gz", hash = "sha256:eb026e5a4c1fee05726072337ff51d1efb6f59090b7da90d30ea58625b1ffb39", size = 413443 }
wheels = [
    { url = "https://files.pythonhosted.org/packages/3a/bc/fed5f74b5d802cf9a03e83f60f18864e90e3aed7223adaca5ffb7a8d8d64/pydantic_core-2.27.2-cp310-cp310-macosx_10_12_x86_64.whl", hash = "sha256:2d367ca20b2f14095a8f4fa1210f5a7b78b8a20009ecced6b12818f455b1e9fa", size = 1895938 },
    { url = "https://files.pythonhosted.org/packages/71/2a/185aff24ce844e39abb8dd680f4e959f0006944f4a8a0ea372d9f9ae2e53/pydantic_core-2.27.2-cp310-cp310-macosx_11_0_arm64.whl", hash = "sha256:491a2b73db93fab69731eaee494f320faa4e093dbed776be1a829c2eb222c34c", size = 1815684 },
    { url = "https://files.pythonhosted.org/packages/c3/43/fafabd3d94d159d4f1ed62e383e264f146a17dd4d48453319fd782e7979e/pydantic_core-2.27.2-cp310-cp310-manylinux_2_17_aarch64.manylinux2014_aarch64.whl", hash = "sha256:7969e133a6f183be60e9f6f56bfae753585680f3b7307a8e555a948d443cc05a", size = 1829169 },
    { url = "https://files.pythonhosted.org/packages/a2/d1/f2dfe1a2a637ce6800b799aa086d079998959f6f1215eb4497966efd2274/pydantic_core-2.27.2-cp310-cp310-manylinux_2_17_armv7l.manylinux2014_armv7l.whl", hash = "sha256:3de9961f2a346257caf0aa508a4da705467f53778e9ef6fe744c038119737ef5", size = 1867227 },
    { url = "https://files.pythonhosted.org/packages/7d/39/e06fcbcc1c785daa3160ccf6c1c38fea31f5754b756e34b65f74e99780b5/pydantic_core-2.27.2-cp310-cp310-manylinux_2_17_ppc64le.manylinux2014_ppc64le.whl", hash = "sha256:e2bb4d3e5873c37bb3dd58714d4cd0b0e6238cebc4177ac8fe878f8b3aa8e74c", size = 2037695 },
    { url = "https://files.pythonhosted.org/packages/7a/67/61291ee98e07f0650eb756d44998214231f50751ba7e13f4f325d95249ab/pydantic_core-2.27.2-cp310-cp310-manylinux_2_17_s390x.manylinux2014_s390x.whl", hash = "sha256:280d219beebb0752699480fe8f1dc61ab6615c2046d76b7ab7ee38858de0a4e7", size = 2741662 },
    { url = "https://files.pythonhosted.org/packages/32/90/3b15e31b88ca39e9e626630b4c4a1f5a0dfd09076366f4219429e6786076/pydantic_core-2.27.2-cp310-cp310-manylinux_2_17_x86_64.manylinux2014_x86_64.whl", hash = "sha256:47956ae78b6422cbd46f772f1746799cbb862de838fd8d1fbd34a82e05b0983a", size = 1993370 },
    { url = "https://files.pythonhosted.org/packages/ff/83/c06d333ee3a67e2e13e07794995c1535565132940715931c1c43bfc85b11/pydantic_core-2.27.2-cp310-cp310-manylinux_2_5_i686.manylinux1_i686.whl", hash = "sha256:14d4a5c49d2f009d62a2a7140d3064f686d17a5d1a268bc641954ba181880236", size = 1996813 },
    { url = "https://files.pythonhosted.org/packages/7c/f7/89be1c8deb6e22618a74f0ca0d933fdcb8baa254753b26b25ad3acff8f74/pydantic_core-2.27.2-cp310-cp310-musllinux_1_1_aarch64.whl", hash = "sha256:337b443af21d488716f8d0b6164de833e788aa6bd7e3a39c005febc1284f4962", size = 2005287 },
    { url = "https://files.pythonhosted.org/packages/b7/7d/8eb3e23206c00ef7feee17b83a4ffa0a623eb1a9d382e56e4aa46fd15ff2/pydantic_core-2.27.2-cp310-cp310-musllinux_1_1_armv7l.whl", hash = "sha256:03d0f86ea3184a12f41a2d23f7ccb79cdb5a18e06993f8a45baa8dfec746f0e9", size = 2128414 },
    { url = "https://files.pythonhosted.org/packages/4e/99/fe80f3ff8dd71a3ea15763878d464476e6cb0a2db95ff1c5c554133b6b83/pydantic_core-2.27.2-cp310-cp310-musllinux_1_1_x86_64.whl", hash = "sha256:7041c36f5680c6e0f08d922aed302e98b3745d97fe1589db0a3eebf6624523af", size = 2155301 },
    { url = "https://files.pythonhosted.org/packages/2b/a3/e50460b9a5789ca1451b70d4f52546fa9e2b420ba3bfa6100105c0559238/pydantic_core-2.27.2-cp310-cp310-win32.whl", hash = "sha256:50a68f3e3819077be2c98110c1f9dcb3817e93f267ba80a2c05bb4f8799e2ff4", size = 1816685 },
    { url = "https://files.pythonhosted.org/packages/57/4c/a8838731cb0f2c2a39d3535376466de6049034d7b239c0202a64aaa05533/pydantic_core-2.27.2-cp310-cp310-win_amd64.whl", hash = "sha256:e0fd26b16394ead34a424eecf8a31a1f5137094cabe84a1bcb10fa6ba39d3d31", size = 1982876 },
    { url = "https://files.pythonhosted.org/packages/c2/89/f3450af9d09d44eea1f2c369f49e8f181d742f28220f88cc4dfaae91ea6e/pydantic_core-2.27.2-cp311-cp311-macosx_10_12_x86_64.whl", hash = "sha256:8e10c99ef58cfdf2a66fc15d66b16c4a04f62bca39db589ae8cba08bc55331bc", size = 1893421 },
    { url = "https://files.pythonhosted.org/packages/9e/e3/71fe85af2021f3f386da42d291412e5baf6ce7716bd7101ea49c810eda90/pydantic_core-2.27.2-cp311-cp311-macosx_11_0_arm64.whl", hash = "sha256:26f32e0adf166a84d0cb63be85c562ca8a6fa8de28e5f0d92250c6b7e9e2aff7", size = 1814998 },
    { url = "https://files.pythonhosted.org/packages/a6/3c/724039e0d848fd69dbf5806894e26479577316c6f0f112bacaf67aa889ac/pydantic_core-2.27.2-cp311-cp311-manylinux_2_17_aarch64.manylinux2014_aarch64.whl", hash = "sha256:8c19d1ea0673cd13cc2f872f6c9ab42acc4e4f492a7ca9d3795ce2b112dd7e15", size = 1826167 },
    { url = "https://files.pythonhosted.org/packages/2b/5b/1b29e8c1fb5f3199a9a57c1452004ff39f494bbe9bdbe9a81e18172e40d3/pydantic_core-2.27.2-cp311-cp311-manylinux_2_17_armv7l.manylinux2014_armv7l.whl", hash = "sha256:5e68c4446fe0810e959cdff46ab0a41ce2f2c86d227d96dc3847af0ba7def306", size = 1865071 },
    { url = "https://files.pythonhosted.org/packages/89/6c/3985203863d76bb7d7266e36970d7e3b6385148c18a68cc8915fd8c84d57/pydantic_core-2.27.2-cp311-cp311-manylinux_2_17_ppc64le.manylinux2014_ppc64le.whl", hash = "sha256:d9640b0059ff4f14d1f37321b94061c6db164fbe49b334b31643e0528d100d99", size = 2036244 },
    { url = "https://files.pythonhosted.org/packages/0e/41/f15316858a246b5d723f7d7f599f79e37493b2e84bfc789e58d88c209f8a/pydantic_core-2.27.2-cp311-cp311-manylinux_2_17_s390x.manylinux2014_s390x.whl", hash = "sha256:40d02e7d45c9f8af700f3452f329ead92da4c5f4317ca9b896de7ce7199ea459", size = 2737470 },
    { url = "https://files.pythonhosted.org/packages/a8/7c/b860618c25678bbd6d1d99dbdfdf0510ccb50790099b963ff78a124b754f/pydantic_core-2.27.2-cp311-cp311-manylinux_2_17_x86_64.manylinux2014_x86_64.whl", hash = "sha256:1c1fd185014191700554795c99b347d64f2bb637966c4cfc16998a0ca700d048", size = 1992291 },
    { url = "https://files.pythonhosted.org/packages/bf/73/42c3742a391eccbeab39f15213ecda3104ae8682ba3c0c28069fbcb8c10d/pydantic_core-2.27.2-cp311-cp311-manylinux_2_5_i686.manylinux1_i686.whl", hash = "sha256:d81d2068e1c1228a565af076598f9e7451712700b673de8f502f0334f281387d", size = 1994613 },
    { url = "https://files.pythonhosted.org/packages/94/7a/941e89096d1175d56f59340f3a8ebaf20762fef222c298ea96d36a6328c5/pydantic_core-2.27.2-cp311-cp311-musllinux_1_1_aarch64.whl", hash = "sha256:1a4207639fb02ec2dbb76227d7c751a20b1a6b4bc52850568e52260cae64ca3b", size = 2002355 },
    { url = "https://files.pythonhosted.org/packages/6e/95/2359937a73d49e336a5a19848713555605d4d8d6940c3ec6c6c0ca4dcf25/pydantic_core-2.27.2-cp311-cp311-musllinux_1_1_armv7l.whl", hash = "sha256:3de3ce3c9ddc8bbd88f6e0e304dea0e66d843ec9de1b0042b0911c1663ffd474", size = 2126661 },
    { url = "https://files.pythonhosted.org/packages/2b/4c/ca02b7bdb6012a1adef21a50625b14f43ed4d11f1fc237f9d7490aa5078c/pydantic_core-2.27.2-cp311-cp311-musllinux_1_1_x86_64.whl", hash = "sha256:30c5f68ded0c36466acede341551106821043e9afaad516adfb6e8fa80a4e6a6", size = 2153261 },
    { url = "https://files.pythonhosted.org/packages/72/9d/a241db83f973049a1092a079272ffe2e3e82e98561ef6214ab53fe53b1c7/pydantic_core-2.27.2-cp311-cp311-win32.whl", hash = "sha256:c70c26d2c99f78b125a3459f8afe1aed4d9687c24fd677c6a4436bc042e50d6c", size = 1812361 },
    { url = "https://files.pythonhosted.org/packages/e8/ef/013f07248041b74abd48a385e2110aa3a9bbfef0fbd97d4e6d07d2f5b89a/pydantic_core-2.27.2-cp311-cp311-win_amd64.whl", hash = "sha256:08e125dbdc505fa69ca7d9c499639ab6407cfa909214d500897d02afb816e7cc", size = 1982484 },
    { url = "https://files.pythonhosted.org/packages/10/1c/16b3a3e3398fd29dca77cea0a1d998d6bde3902fa2706985191e2313cc76/pydantic_core-2.27.2-cp311-cp311-win_arm64.whl", hash = "sha256:26f0d68d4b235a2bae0c3fc585c585b4ecc51382db0e3ba402a22cbc440915e4", size = 1867102 },
    { url = "https://files.pythonhosted.org/packages/d6/74/51c8a5482ca447871c93e142d9d4a92ead74de6c8dc5e66733e22c9bba89/pydantic_core-2.27.2-cp312-cp312-macosx_10_12_x86_64.whl", hash = "sha256:9e0c8cfefa0ef83b4da9588448b6d8d2a2bf1a53c3f1ae5fca39eb3061e2f0b0", size = 1893127 },
    { url = "https://files.pythonhosted.org/packages/d3/f3/c97e80721735868313c58b89d2de85fa80fe8dfeeed84dc51598b92a135e/pydantic_core-2.27.2-cp312-cp312-macosx_11_0_arm64.whl", hash = "sha256:83097677b8e3bd7eaa6775720ec8e0405f1575015a463285a92bfdfe254529ef", size = 1811340 },
    { url = "https://files.pythonhosted.org/packages/9e/91/840ec1375e686dbae1bd80a9e46c26a1e0083e1186abc610efa3d9a36180/pydantic_core-2.27.2-cp312-cp312-manylinux_2_17_aarch64.manylinux2014_aarch64.whl", hash = "sha256:172fce187655fece0c90d90a678424b013f8fbb0ca8b036ac266749c09438cb7", size = 1822900 },
    { url = "https://files.pythonhosted.org/packages/f6/31/4240bc96025035500c18adc149aa6ffdf1a0062a4b525c932065ceb4d868/pydantic_core-2.27.2-cp312-cp312-manylinux_2_17_armv7l.manylinux2014_armv7l.whl", hash = "sha256:519f29f5213271eeeeb3093f662ba2fd512b91c5f188f3bb7b27bc5973816934", size = 1869177 },
    { url = "https://files.pythonhosted.org/packages/fa/20/02fbaadb7808be578317015c462655c317a77a7c8f0ef274bc016a784c54/pydantic_core-2.27.2-cp312-cp312-manylinux_2_17_ppc64le.manylinux2014_ppc64le.whl", hash = "sha256:05e3a55d124407fffba0dd6b0c0cd056d10e983ceb4e5dbd10dda135c31071d6", size = 2038046 },
    { url = "https://files.pythonhosted.org/packages/06/86/7f306b904e6c9eccf0668248b3f272090e49c275bc488a7b88b0823444a4/pydantic_core-2.27.2-cp312-cp312-manylinux_2_17_s390x.manylinux2014_s390x.whl", hash = "sha256:9c3ed807c7b91de05e63930188f19e921d1fe90de6b4f5cd43ee7fcc3525cb8c", size = 2685386 },
    { url = "https://files.pythonhosted.org/packages/8d/f0/49129b27c43396581a635d8710dae54a791b17dfc50c70164866bbf865e3/pydantic_core-2.27.2-cp312-cp312-manylinux_2_17_x86_64.manylinux2014_x86_64.whl", hash = "sha256:6fb4aadc0b9a0c063206846d603b92030eb6f03069151a625667f982887153e2", size = 1997060 },
    { url = "https://files.pythonhosted.org/packages/0d/0f/943b4af7cd416c477fd40b187036c4f89b416a33d3cc0ab7b82708a667aa/pydantic_core-2.27.2-cp312-cp312-manylinux_2_5_i686.manylinux1_i686.whl", hash = "sha256:28ccb213807e037460326424ceb8b5245acb88f32f3d2777427476e1b32c48c4", size = 2004870 },
    { url = "https://files.pythonhosted.org/packages/35/40/aea70b5b1a63911c53a4c8117c0a828d6790483f858041f47bab0b779f44/pydantic_core-2.27.2-cp312-cp312-musllinux_1_1_aarch64.whl", hash = "sha256:de3cd1899e2c279b140adde9357c4495ed9d47131b4a4eaff9052f23398076b3", size = 1999822 },
    { url = "https://files.pythonhosted.org/packages/f2/b3/807b94fd337d58effc5498fd1a7a4d9d59af4133e83e32ae39a96fddec9d/pydantic_core-2.27.2-cp312-cp312-musllinux_1_1_armv7l.whl", hash = "sha256:220f892729375e2d736b97d0e51466252ad84c51857d4d15f5e9692f9ef12be4", size = 2130364 },
    { url = "https://files.pythonhosted.org/packages/fc/df/791c827cd4ee6efd59248dca9369fb35e80a9484462c33c6649a8d02b565/pydantic_core-2.27.2-cp312-cp312-musllinux_1_1_x86_64.whl", hash = "sha256:a0fcd29cd6b4e74fe8ddd2c90330fd8edf2e30cb52acda47f06dd615ae72da57", size = 2158303 },
    { url = "https://files.pythonhosted.org/packages/9b/67/4e197c300976af185b7cef4c02203e175fb127e414125916bf1128b639a9/pydantic_core-2.27.2-cp312-cp312-win32.whl", hash = "sha256:1e2cb691ed9834cd6a8be61228471d0a503731abfb42f82458ff27be7b2186fc", size = 1834064 },
    { url = "https://files.pythonhosted.org/packages/1f/ea/cd7209a889163b8dcca139fe32b9687dd05249161a3edda62860430457a5/pydantic_core-2.27.2-cp312-cp312-win_amd64.whl", hash = "sha256:cc3f1a99a4f4f9dd1de4fe0312c114e740b5ddead65bb4102884b384c15d8bc9", size = 1989046 },
    { url = "https://files.pythonhosted.org/packages/bc/49/c54baab2f4658c26ac633d798dab66b4c3a9bbf47cff5284e9c182f4137a/pydantic_core-2.27.2-cp312-cp312-win_arm64.whl", hash = "sha256:3911ac9284cd8a1792d3cb26a2da18f3ca26c6908cc434a18f730dc0db7bfa3b", size = 1885092 },
    { url = "https://files.pythonhosted.org/packages/41/b1/9bc383f48f8002f99104e3acff6cba1231b29ef76cfa45d1506a5cad1f84/pydantic_core-2.27.2-cp313-cp313-macosx_10_12_x86_64.whl", hash = "sha256:7d14bd329640e63852364c306f4d23eb744e0f8193148d4044dd3dacdaacbd8b", size = 1892709 },
    { url = "https://files.pythonhosted.org/packages/10/6c/e62b8657b834f3eb2961b49ec8e301eb99946245e70bf42c8817350cbefc/pydantic_core-2.27.2-cp313-cp313-macosx_11_0_arm64.whl", hash = "sha256:82f91663004eb8ed30ff478d77c4d1179b3563df6cdb15c0817cd1cdaf34d154", size = 1811273 },
    { url = "https://files.pythonhosted.org/packages/ba/15/52cfe49c8c986e081b863b102d6b859d9defc63446b642ccbbb3742bf371/pydantic_core-2.27.2-cp313-cp313-manylinux_2_17_aarch64.manylinux2014_aarch64.whl", hash = "sha256:71b24c7d61131bb83df10cc7e687433609963a944ccf45190cfc21e0887b08c9", size = 1823027 },
    { url = "https://files.pythonhosted.org/packages/b1/1c/b6f402cfc18ec0024120602bdbcebc7bdd5b856528c013bd4d13865ca473/pydantic_core-2.27.2-cp313-cp313-manylinux_2_17_armv7l.manylinux2014_armv7l.whl", hash = "sha256:fa8e459d4954f608fa26116118bb67f56b93b209c39b008277ace29937453dc9", size = 1868888 },
    { url = "https://files.pythonhosted.org/packages/bd/7b/8cb75b66ac37bc2975a3b7de99f3c6f355fcc4d89820b61dffa8f1e81677/pydantic_core-2.27.2-cp313-cp313-manylinux_2_17_ppc64le.manylinux2014_ppc64le.whl", hash = "sha256:ce8918cbebc8da707ba805b7fd0b382816858728ae7fe19a942080c24e5b7cd1", size = 2037738 },
    { url = "https://files.pythonhosted.org/packages/c8/f1/786d8fe78970a06f61df22cba58e365ce304bf9b9f46cc71c8c424e0c334/pydantic_core-2.27.2-cp313-cp313-manylinux_2_17_s390x.manylinux2014_s390x.whl", hash = "sha256:eda3f5c2a021bbc5d976107bb302e0131351c2ba54343f8a496dc8783d3d3a6a", size = 2685138 },
    { url = "https://files.pythonhosted.org/packages/a6/74/d12b2cd841d8724dc8ffb13fc5cef86566a53ed358103150209ecd5d1999/pydantic_core-2.27.2-cp313-cp313-manylinux_2_17_x86_64.manylinux2014_x86_64.whl", hash = "sha256:bd8086fa684c4775c27f03f062cbb9eaa6e17f064307e86b21b9e0abc9c0f02e", size = 1997025 },
    { url = "https://files.pythonhosted.org/packages/a0/6e/940bcd631bc4d9a06c9539b51f070b66e8f370ed0933f392db6ff350d873/pydantic_core-2.27.2-cp313-cp313-manylinux_2_5_i686.manylinux1_i686.whl", hash = "sha256:8d9b3388db186ba0c099a6d20f0604a44eabdeef1777ddd94786cdae158729e4", size = 2004633 },
    { url = "https://files.pythonhosted.org/packages/50/cc/a46b34f1708d82498c227d5d80ce615b2dd502ddcfd8376fc14a36655af1/pydantic_core-2.27.2-cp313-cp313-musllinux_1_1_aarch64.whl", hash = "sha256:7a66efda2387de898c8f38c0cf7f14fca0b51a8ef0b24bfea5849f1b3c95af27", size = 1999404 },
    { url = "https://files.pythonhosted.org/packages/ca/2d/c365cfa930ed23bc58c41463bae347d1005537dc8db79e998af8ba28d35e/pydantic_core-2.27.2-cp313-cp313-musllinux_1_1_armv7l.whl", hash = "sha256:18a101c168e4e092ab40dbc2503bdc0f62010e95d292b27827871dc85450d7ee", size = 2130130 },
    { url = "https://files.pythonhosted.org/packages/f4/d7/eb64d015c350b7cdb371145b54d96c919d4db516817f31cd1c650cae3b21/pydantic_core-2.27.2-cp313-cp313-musllinux_1_1_x86_64.whl", hash = "sha256:ba5dd002f88b78a4215ed2f8ddbdf85e8513382820ba15ad5ad8955ce0ca19a1", size = 2157946 },
    { url = "https://files.pythonhosted.org/packages/a4/99/bddde3ddde76c03b65dfd5a66ab436c4e58ffc42927d4ff1198ffbf96f5f/pydantic_core-2.27.2-cp313-cp313-win32.whl", hash = "sha256:1ebaf1d0481914d004a573394f4be3a7616334be70261007e47c2a6fe7e50130", size = 1834387 },
    { url = "https://files.pythonhosted.org/packages/71/47/82b5e846e01b26ac6f1893d3c5f9f3a2eb6ba79be26eef0b759b4fe72946/pydantic_core-2.27.2-cp313-cp313-win_amd64.whl", hash = "sha256:953101387ecf2f5652883208769a79e48db18c6df442568a0b5ccd8c2723abee", size = 1990453 },
    { url = "https://files.pythonhosted.org/packages/51/b2/b2b50d5ecf21acf870190ae5d093602d95f66c9c31f9d5de6062eb329ad1/pydantic_core-2.27.2-cp313-cp313-win_arm64.whl", hash = "sha256:ac4dbfd1691affb8f48c2c13241a2e3b60ff23247cbcf981759c768b6633cf8b", size = 1885186 },
    { url = "https://files.pythonhosted.org/packages/46/72/af70981a341500419e67d5cb45abe552a7c74b66326ac8877588488da1ac/pydantic_core-2.27.2-pp310-pypy310_pp73-macosx_10_12_x86_64.whl", hash = "sha256:2bf14caea37e91198329b828eae1618c068dfb8ef17bb33287a7ad4b61ac314e", size = 1891159 },
    { url = "https://files.pythonhosted.org/packages/ad/3d/c5913cccdef93e0a6a95c2d057d2c2cba347815c845cda79ddd3c0f5e17d/pydantic_core-2.27.2-pp310-pypy310_pp73-macosx_11_0_arm64.whl", hash = "sha256:b0cb791f5b45307caae8810c2023a184c74605ec3bcbb67d13846c28ff731ff8", size = 1768331 },
    { url = "https://files.pythonhosted.org/packages/f6/f0/a3ae8fbee269e4934f14e2e0e00928f9346c5943174f2811193113e58252/pydantic_core-2.27.2-pp310-pypy310_pp73-manylinux_2_17_aarch64.manylinux2014_aarch64.whl", hash = "sha256:688d3fd9fcb71f41c4c015c023d12a79d1c4c0732ec9eb35d96e3388a120dcf3", size = 1822467 },
    { url = "https://files.pythonhosted.org/packages/d7/7a/7bbf241a04e9f9ea24cd5874354a83526d639b02674648af3f350554276c/pydantic_core-2.27.2-pp310-pypy310_pp73-manylinux_2_17_x86_64.manylinux2014_x86_64.whl", hash = "sha256:3d591580c34f4d731592f0e9fe40f9cc1b430d297eecc70b962e93c5c668f15f", size = 1979797 },
    { url = "https://files.pythonhosted.org/packages/4f/5f/4784c6107731f89e0005a92ecb8a2efeafdb55eb992b8e9d0a2be5199335/pydantic_core-2.27.2-pp310-pypy310_pp73-manylinux_2_5_i686.manylinux1_i686.whl", hash = "sha256:82f986faf4e644ffc189a7f1aafc86e46ef70372bb153e7001e8afccc6e54133", size = 1987839 },
    { url = "https://files.pythonhosted.org/packages/6d/a7/61246562b651dff00de86a5f01b6e4befb518df314c54dec187a78d81c84/pydantic_core-2.27.2-pp310-pypy310_pp73-musllinux_1_1_aarch64.whl", hash = "sha256:bec317a27290e2537f922639cafd54990551725fc844249e64c523301d0822fc", size = 1998861 },
    { url = "https://files.pythonhosted.org/packages/86/aa/837821ecf0c022bbb74ca132e117c358321e72e7f9702d1b6a03758545e2/pydantic_core-2.27.2-pp310-pypy310_pp73-musllinux_1_1_armv7l.whl", hash = "sha256:0296abcb83a797db256b773f45773da397da75a08f5fcaef41f2044adec05f50", size = 2116582 },
    { url = "https://files.pythonhosted.org/packages/81/b0/5e74656e95623cbaa0a6278d16cf15e10a51f6002e3ec126541e95c29ea3/pydantic_core-2.27.2-pp310-pypy310_pp73-musllinux_1_1_x86_64.whl", hash = "sha256:0d75070718e369e452075a6017fbf187f788e17ed67a3abd47fa934d001863d9", size = 2151985 },
    { url = "https://files.pythonhosted.org/packages/63/37/3e32eeb2a451fddaa3898e2163746b0cffbbdbb4740d38372db0490d67f3/pydantic_core-2.27.2-pp310-pypy310_pp73-win_amd64.whl", hash = "sha256:7e17b560be3c98a8e3aa66ce828bdebb9e9ac6ad5466fba92eb74c4c95cb1151", size = 2004715 },
]

[[package]]
name = "pydantic-settings"
version = "2.8.1"
source = { registry = "https://pypi.org/simple" }
dependencies = [
    { name = "pydantic" },
    { name = "python-dotenv" },
]
sdist = { url = "https://files.pythonhosted.org/packages/88/82/c79424d7d8c29b994fb01d277da57b0a9b09cc03c3ff875f9bd8a86b2145/pydantic_settings-2.8.1.tar.gz", hash = "sha256:d5c663dfbe9db9d5e1c646b2e161da12f0d734d422ee56f567d0ea2cee4e8585", size = 83550 }
wheels = [
    { url = "https://files.pythonhosted.org/packages/0b/53/a64f03044927dc47aafe029c42a5b7aabc38dfb813475e0e1bf71c4a59d0/pydantic_settings-2.8.1-py3-none-any.whl", hash = "sha256:81942d5ac3d905f7f3ee1a70df5dfb62d5569c12f51a5a647defc1c3d9ee2e9c", size = 30839 },
]

[[package]]
name = "pyee"
version = "12.1.1"
source = { registry = "https://pypi.org/simple" }
dependencies = [
    { name = "typing-extensions" },
]
sdist = { url = "https://files.pythonhosted.org/packages/0a/37/8fb6e653597b2b67ef552ed49b438d5398ba3b85a9453f8ada0fd77d455c/pyee-12.1.1.tar.gz", hash = "sha256:bbc33c09e2ff827f74191e3e5bbc6be7da02f627b7ec30d86f5ce1a6fb2424a3", size = 30915 }
wheels = [
    { url = "https://files.pythonhosted.org/packages/25/68/7e150cba9eeffdeb3c5cecdb6896d70c8edd46ce41c0491e12fb2b2256ff/pyee-12.1.1-py3-none-any.whl", hash = "sha256:18a19c650556bb6b32b406d7f017c8f513aceed1ef7ca618fb65de7bd2d347ef", size = 15527 },
]

[[package]]
name = "pygments"
version = "2.19.1"
source = { registry = "https://pypi.org/simple" }
sdist = { url = "https://files.pythonhosted.org/packages/7c/2d/c3338d48ea6cc0feb8446d8e6937e1408088a72a39937982cc6111d17f84/pygments-2.19.1.tar.gz", hash = "sha256:61c16d2a8576dc0649d9f39e089b5f02bcd27fba10d8fb4dcc28173f7a45151f", size = 4968581 }
wheels = [
    { url = "https://files.pythonhosted.org/packages/8a/0b/9fcc47d19c48b59121088dd6da2488a49d5f72dacf8262e2790a1d2c7d15/pygments-2.19.1-py3-none-any.whl", hash = "sha256:9ea1544ad55cecf4b8242fab6dd35a93bbce657034b0611ee383099054ab6d8c", size = 1225293 },
]

[[package]]
name = "pymdown-extensions"
version = "10.14.3"
source = { registry = "https://pypi.org/simple" }
dependencies = [
    { name = "markdown" },
    { name = "pyyaml" },
]
sdist = { url = "https://files.pythonhosted.org/packages/7c/44/e6de2fdc880ad0ec7547ca2e087212be815efbc9a425a8d5ba9ede602cbb/pymdown_extensions-10.14.3.tar.gz", hash = "sha256:41e576ce3f5d650be59e900e4ceff231e0aed2a88cf30acaee41e02f063a061b", size = 846846 }
wheels = [
    { url = "https://files.pythonhosted.org/packages/eb/f5/b9e2a42aa8f9e34d52d66de87941ecd236570c7ed2e87775ed23bbe4e224/pymdown_extensions-10.14.3-py3-none-any.whl", hash = "sha256:05e0bee73d64b9c71a4ae17c72abc2f700e8bc8403755a00580b49a4e9f189e9", size = 264467 },
]

[[package]]
name = "pytest"
version = "8.3.5"
source = { registry = "https://pypi.org/simple" }
dependencies = [
    { name = "colorama", marker = "sys_platform == 'win32'" },
    { name = "exceptiongroup", marker = "python_full_version < '3.11'" },
    { name = "iniconfig" },
    { name = "packaging" },
    { name = "pluggy" },
    { name = "tomli", marker = "python_full_version < '3.11'" },
]
sdist = { url = "https://files.pythonhosted.org/packages/ae/3c/c9d525a414d506893f0cd8a8d0de7706446213181570cdbd766691164e40/pytest-8.3.5.tar.gz", hash = "sha256:f4efe70cc14e511565ac476b57c279e12a855b11f48f212af1080ef2263d3845", size = 1450891 }
wheels = [
    { url = "https://files.pythonhosted.org/packages/30/3d/64ad57c803f1fa1e963a7946b6e0fea4a70df53c1a7fed304586539c2bac/pytest-8.3.5-py3-none-any.whl", hash = "sha256:c69214aa47deac29fad6c2a4f590b9c4a9fdb16a403176fe154b79c0b4d4d820", size = 343634 },
]

[[package]]
name = "pytest-asyncio"
version = "0.25.3"
source = { registry = "https://pypi.org/simple" }
dependencies = [
    { name = "pytest" },
]
sdist = { url = "https://files.pythonhosted.org/packages/f2/a8/ecbc8ede70921dd2f544ab1cadd3ff3bf842af27f87bbdea774c7baa1d38/pytest_asyncio-0.25.3.tar.gz", hash = "sha256:fc1da2cf9f125ada7e710b4ddad05518d4cee187ae9412e9ac9271003497f07a", size = 54239 }
wheels = [
    { url = "https://files.pythonhosted.org/packages/67/17/3493c5624e48fd97156ebaec380dcaafee9506d7e2c46218ceebbb57d7de/pytest_asyncio-0.25.3-py3-none-any.whl", hash = "sha256:9e89518e0f9bd08928f97a3482fdc4e244df17529460bc038291ccaf8f85c7c3", size = 19467 },
]

[[package]]
name = "pytest-mock"
version = "3.14.0"
source = { registry = "https://pypi.org/simple" }
dependencies = [
    { name = "pytest" },
]
sdist = { url = "https://files.pythonhosted.org/packages/c6/90/a955c3ab35ccd41ad4de556596fa86685bf4fc5ffcc62d22d856cfd4e29a/pytest-mock-3.14.0.tar.gz", hash = "sha256:2719255a1efeceadbc056d6bf3df3d1c5015530fb40cf347c0f9afac88410bd0", size = 32814 }
wheels = [
    { url = "https://files.pythonhosted.org/packages/f2/3b/b26f90f74e2986a82df6e7ac7e319b8ea7ccece1caec9f8ab6104dc70603/pytest_mock-3.14.0-py3-none-any.whl", hash = "sha256:0b72c38033392a5f4621342fe11e9219ac11ec9d375f8e2a0c164539e0d70f6f", size = 9863 },
]

[[package]]
name = "python-dateutil"
version = "2.9.0.post0"
source = { registry = "https://pypi.org/simple" }
dependencies = [
    { name = "six" },
]
sdist = { url = "https://files.pythonhosted.org/packages/66/c0/0c8b6ad9f17a802ee498c46e004a0eb49bc148f2fd230864601a86dcf6db/python-dateutil-2.9.0.post0.tar.gz", hash = "sha256:37dd54208da7e1cd875388217d5e00ebd4179249f90fb72437e91a35459a0ad3", size = 342432 }
wheels = [
    { url = "https://files.pythonhosted.org/packages/ec/57/56b9bcc3c9c6a792fcbaf139543cee77261f3651ca9da0c93f5c1221264b/python_dateutil-2.9.0.post0-py2.py3-none-any.whl", hash = "sha256:a8b2bc7bffae282281c8140a97d3aa9c14da0b136dfe83f850eea9a5f7470427", size = 229892 },
]

[[package]]
name = "python-dotenv"
version = "1.0.1"
source = { registry = "https://pypi.org/simple" }
sdist = { url = "https://files.pythonhosted.org/packages/bc/57/e84d88dfe0aec03b7a2d4327012c1627ab5f03652216c63d49846d7a6c58/python-dotenv-1.0.1.tar.gz", hash = "sha256:e324ee90a023d808f1959c46bcbc04446a10ced277783dc6ee09987c37ec10ca", size = 39115 }
wheels = [
    { url = "https://files.pythonhosted.org/packages/6a/3e/b68c118422ec867fa7ab88444e1274aa40681c606d59ac27de5a5588f082/python_dotenv-1.0.1-py3-none-any.whl", hash = "sha256:f7b63ef50f1b690dddf550d03497b66d609393b40b564ed0d674909a68ebf16a", size = 19863 },
]

[[package]]
name = "pyyaml"
version = "6.0.2"
source = { registry = "https://pypi.org/simple" }
sdist = { url = "https://files.pythonhosted.org/packages/54/ed/79a089b6be93607fa5cdaedf301d7dfb23af5f25c398d5ead2525b063e17/pyyaml-6.0.2.tar.gz", hash = "sha256:d584d9ec91ad65861cc08d42e834324ef890a082e591037abe114850ff7bbc3e", size = 130631 }
wheels = [
    { url = "https://files.pythonhosted.org/packages/9b/95/a3fac87cb7158e231b5a6012e438c647e1a87f09f8e0d123acec8ab8bf71/PyYAML-6.0.2-cp310-cp310-macosx_10_9_x86_64.whl", hash = "sha256:0a9a2848a5b7feac301353437eb7d5957887edbf81d56e903999a75a3d743086", size = 184199 },
    { url = "https://files.pythonhosted.org/packages/c7/7a/68bd47624dab8fd4afbfd3c48e3b79efe09098ae941de5b58abcbadff5cb/PyYAML-6.0.2-cp310-cp310-macosx_11_0_arm64.whl", hash = "sha256:29717114e51c84ddfba879543fb232a6ed60086602313ca38cce623c1d62cfbf", size = 171758 },
    { url = "https://files.pythonhosted.org/packages/49/ee/14c54df452143b9ee9f0f29074d7ca5516a36edb0b4cc40c3f280131656f/PyYAML-6.0.2-cp310-cp310-manylinux_2_17_aarch64.manylinux2014_aarch64.whl", hash = "sha256:8824b5a04a04a047e72eea5cec3bc266db09e35de6bdfe34c9436ac5ee27d237", size = 718463 },
    { url = "https://files.pythonhosted.org/packages/4d/61/de363a97476e766574650d742205be468921a7b532aa2499fcd886b62530/PyYAML-6.0.2-cp310-cp310-manylinux_2_17_s390x.manylinux2014_s390x.whl", hash = "sha256:7c36280e6fb8385e520936c3cb3b8042851904eba0e58d277dca80a5cfed590b", size = 719280 },
    { url = "https://files.pythonhosted.org/packages/6b/4e/1523cb902fd98355e2e9ea5e5eb237cbc5f3ad5f3075fa65087aa0ecb669/PyYAML-6.0.2-cp310-cp310-manylinux_2_17_x86_64.manylinux2014_x86_64.whl", hash = "sha256:ec031d5d2feb36d1d1a24380e4db6d43695f3748343d99434e6f5f9156aaa2ed", size = 751239 },
    { url = "https://files.pythonhosted.org/packages/b7/33/5504b3a9a4464893c32f118a9cc045190a91637b119a9c881da1cf6b7a72/PyYAML-6.0.2-cp310-cp310-musllinux_1_1_aarch64.whl", hash = "sha256:936d68689298c36b53b29f23c6dbb74de12b4ac12ca6cfe0e047bedceea56180", size = 695802 },
    { url = "https://files.pythonhosted.org/packages/5c/20/8347dcabd41ef3a3cdc4f7b7a2aff3d06598c8779faa189cdbf878b626a4/PyYAML-6.0.2-cp310-cp310-musllinux_1_1_x86_64.whl", hash = "sha256:23502f431948090f597378482b4812b0caae32c22213aecf3b55325e049a6c68", size = 720527 },
    { url = "https://files.pythonhosted.org/packages/be/aa/5afe99233fb360d0ff37377145a949ae258aaab831bde4792b32650a4378/PyYAML-6.0.2-cp310-cp310-win32.whl", hash = "sha256:2e99c6826ffa974fe6e27cdb5ed0021786b03fc98e5ee3c5bfe1fd5015f42b99", size = 144052 },
    { url = "https://files.pythonhosted.org/packages/b5/84/0fa4b06f6d6c958d207620fc60005e241ecedceee58931bb20138e1e5776/PyYAML-6.0.2-cp310-cp310-win_amd64.whl", hash = "sha256:a4d3091415f010369ae4ed1fc6b79def9416358877534caf6a0fdd2146c87a3e", size = 161774 },
    { url = "https://files.pythonhosted.org/packages/f8/aa/7af4e81f7acba21a4c6be026da38fd2b872ca46226673c89a758ebdc4fd2/PyYAML-6.0.2-cp311-cp311-macosx_10_9_x86_64.whl", hash = "sha256:cc1c1159b3d456576af7a3e4d1ba7e6924cb39de8f67111c735f6fc832082774", size = 184612 },
    { url = "https://files.pythonhosted.org/packages/8b/62/b9faa998fd185f65c1371643678e4d58254add437edb764a08c5a98fb986/PyYAML-6.0.2-cp311-cp311-macosx_11_0_arm64.whl", hash = "sha256:1e2120ef853f59c7419231f3bf4e7021f1b936f6ebd222406c3b60212205d2ee", size = 172040 },
    { url = "https://files.pythonhosted.org/packages/ad/0c/c804f5f922a9a6563bab712d8dcc70251e8af811fce4524d57c2c0fd49a4/PyYAML-6.0.2-cp311-cp311-manylinux_2_17_aarch64.manylinux2014_aarch64.whl", hash = "sha256:5d225db5a45f21e78dd9358e58a98702a0302f2659a3c6cd320564b75b86f47c", size = 736829 },
    { url = "https://files.pythonhosted.org/packages/51/16/6af8d6a6b210c8e54f1406a6b9481febf9c64a3109c541567e35a49aa2e7/PyYAML-6.0.2-cp311-cp311-manylinux_2_17_s390x.manylinux2014_s390x.whl", hash = "sha256:5ac9328ec4831237bec75defaf839f7d4564be1e6b25ac710bd1a96321cc8317", size = 764167 },
    { url = "https://files.pythonhosted.org/packages/75/e4/2c27590dfc9992f73aabbeb9241ae20220bd9452df27483b6e56d3975cc5/PyYAML-6.0.2-cp311-cp311-manylinux_2_17_x86_64.manylinux2014_x86_64.whl", hash = "sha256:3ad2a3decf9aaba3d29c8f537ac4b243e36bef957511b4766cb0057d32b0be85", size = 762952 },
    { url = "https://files.pythonhosted.org/packages/9b/97/ecc1abf4a823f5ac61941a9c00fe501b02ac3ab0e373c3857f7d4b83e2b6/PyYAML-6.0.2-cp311-cp311-musllinux_1_1_aarch64.whl", hash = "sha256:ff3824dc5261f50c9b0dfb3be22b4567a6f938ccce4587b38952d85fd9e9afe4", size = 735301 },
    { url = "https://files.pythonhosted.org/packages/45/73/0f49dacd6e82c9430e46f4a027baa4ca205e8b0a9dce1397f44edc23559d/PyYAML-6.0.2-cp311-cp311-musllinux_1_1_x86_64.whl", hash = "sha256:797b4f722ffa07cc8d62053e4cff1486fa6dc094105d13fea7b1de7d8bf71c9e", size = 756638 },
    { url = "https://files.pythonhosted.org/packages/22/5f/956f0f9fc65223a58fbc14459bf34b4cc48dec52e00535c79b8db361aabd/PyYAML-6.0.2-cp311-cp311-win32.whl", hash = "sha256:11d8f3dd2b9c1207dcaf2ee0bbbfd5991f571186ec9cc78427ba5bd32afae4b5", size = 143850 },
    { url = "https://files.pythonhosted.org/packages/ed/23/8da0bbe2ab9dcdd11f4f4557ccaf95c10b9811b13ecced089d43ce59c3c8/PyYAML-6.0.2-cp311-cp311-win_amd64.whl", hash = "sha256:e10ce637b18caea04431ce14fabcf5c64a1c61ec9c56b071a4b7ca131ca52d44", size = 161980 },
    { url = "https://files.pythonhosted.org/packages/86/0c/c581167fc46d6d6d7ddcfb8c843a4de25bdd27e4466938109ca68492292c/PyYAML-6.0.2-cp312-cp312-macosx_10_9_x86_64.whl", hash = "sha256:c70c95198c015b85feafc136515252a261a84561b7b1d51e3384e0655ddf25ab", size = 183873 },
    { url = "https://files.pythonhosted.org/packages/a8/0c/38374f5bb272c051e2a69281d71cba6fdb983413e6758b84482905e29a5d/PyYAML-6.0.2-cp312-cp312-macosx_11_0_arm64.whl", hash = "sha256:ce826d6ef20b1bc864f0a68340c8b3287705cae2f8b4b1d932177dcc76721725", size = 173302 },
    { url = "https://files.pythonhosted.org/packages/c3/93/9916574aa8c00aa06bbac729972eb1071d002b8e158bd0e83a3b9a20a1f7/PyYAML-6.0.2-cp312-cp312-manylinux_2_17_aarch64.manylinux2014_aarch64.whl", hash = "sha256:1f71ea527786de97d1a0cc0eacd1defc0985dcf6b3f17bb77dcfc8c34bec4dc5", size = 739154 },
    { url = "https://files.pythonhosted.org/packages/95/0f/b8938f1cbd09739c6da569d172531567dbcc9789e0029aa070856f123984/PyYAML-6.0.2-cp312-cp312-manylinux_2_17_s390x.manylinux2014_s390x.whl", hash = "sha256:9b22676e8097e9e22e36d6b7bda33190d0d400f345f23d4065d48f4ca7ae0425", size = 766223 },
    { url = "https://files.pythonhosted.org/packages/b9/2b/614b4752f2e127db5cc206abc23a8c19678e92b23c3db30fc86ab731d3bd/PyYAML-6.0.2-cp312-cp312-manylinux_2_17_x86_64.manylinux2014_x86_64.whl", hash = "sha256:80bab7bfc629882493af4aa31a4cfa43a4c57c83813253626916b8c7ada83476", size = 767542 },
    { url = "https://files.pythonhosted.org/packages/d4/00/dd137d5bcc7efea1836d6264f049359861cf548469d18da90cd8216cf05f/PyYAML-6.0.2-cp312-cp312-musllinux_1_1_aarch64.whl", hash = "sha256:0833f8694549e586547b576dcfaba4a6b55b9e96098b36cdc7ebefe667dfed48", size = 731164 },
    { url = "https://files.pythonhosted.org/packages/c9/1f/4f998c900485e5c0ef43838363ba4a9723ac0ad73a9dc42068b12aaba4e4/PyYAML-6.0.2-cp312-cp312-musllinux_1_1_x86_64.whl", hash = "sha256:8b9c7197f7cb2738065c481a0461e50ad02f18c78cd75775628afb4d7137fb3b", size = 756611 },
    { url = "https://files.pythonhosted.org/packages/df/d1/f5a275fdb252768b7a11ec63585bc38d0e87c9e05668a139fea92b80634c/PyYAML-6.0.2-cp312-cp312-win32.whl", hash = "sha256:ef6107725bd54b262d6dedcc2af448a266975032bc85ef0172c5f059da6325b4", size = 140591 },
    { url = "https://files.pythonhosted.org/packages/0c/e8/4f648c598b17c3d06e8753d7d13d57542b30d56e6c2dedf9c331ae56312e/PyYAML-6.0.2-cp312-cp312-win_amd64.whl", hash = "sha256:7e7401d0de89a9a855c839bc697c079a4af81cf878373abd7dc625847d25cbd8", size = 156338 },
    { url = "https://files.pythonhosted.org/packages/ef/e3/3af305b830494fa85d95f6d95ef7fa73f2ee1cc8ef5b495c7c3269fb835f/PyYAML-6.0.2-cp313-cp313-macosx_10_13_x86_64.whl", hash = "sha256:efdca5630322a10774e8e98e1af481aad470dd62c3170801852d752aa7a783ba", size = 181309 },
    { url = "https://files.pythonhosted.org/packages/45/9f/3b1c20a0b7a3200524eb0076cc027a970d320bd3a6592873c85c92a08731/PyYAML-6.0.2-cp313-cp313-macosx_11_0_arm64.whl", hash = "sha256:50187695423ffe49e2deacb8cd10510bc361faac997de9efef88badc3bb9e2d1", size = 171679 },
    { url = "https://files.pythonhosted.org/packages/7c/9a/337322f27005c33bcb656c655fa78325b730324c78620e8328ae28b64d0c/PyYAML-6.0.2-cp313-cp313-manylinux_2_17_aarch64.manylinux2014_aarch64.whl", hash = "sha256:0ffe8360bab4910ef1b9e87fb812d8bc0a308b0d0eef8c8f44e0254ab3b07133", size = 733428 },
    { url = "https://files.pythonhosted.org/packages/a3/69/864fbe19e6c18ea3cc196cbe5d392175b4cf3d5d0ac1403ec3f2d237ebb5/PyYAML-6.0.2-cp313-cp313-manylinux_2_17_s390x.manylinux2014_s390x.whl", hash = "sha256:17e311b6c678207928d649faa7cb0d7b4c26a0ba73d41e99c4fff6b6c3276484", size = 763361 },
    { url = "https://files.pythonhosted.org/packages/04/24/b7721e4845c2f162d26f50521b825fb061bc0a5afcf9a386840f23ea19fa/PyYAML-6.0.2-cp313-cp313-manylinux_2_17_x86_64.manylinux2014_x86_64.whl", hash = "sha256:70b189594dbe54f75ab3a1acec5f1e3faa7e8cf2f1e08d9b561cb41b845f69d5", size = 759523 },
    { url = "https://files.pythonhosted.org/packages/2b/b2/e3234f59ba06559c6ff63c4e10baea10e5e7df868092bf9ab40e5b9c56b6/PyYAML-6.0.2-cp313-cp313-musllinux_1_1_aarch64.whl", hash = "sha256:41e4e3953a79407c794916fa277a82531dd93aad34e29c2a514c2c0c5fe971cc", size = 726660 },
    { url = "https://files.pythonhosted.org/packages/fe/0f/25911a9f080464c59fab9027482f822b86bf0608957a5fcc6eaac85aa515/PyYAML-6.0.2-cp313-cp313-musllinux_1_1_x86_64.whl", hash = "sha256:68ccc6023a3400877818152ad9a1033e3db8625d899c72eacb5a668902e4d652", size = 751597 },
    { url = "https://files.pythonhosted.org/packages/14/0d/e2c3b43bbce3cf6bd97c840b46088a3031085179e596d4929729d8d68270/PyYAML-6.0.2-cp313-cp313-win32.whl", hash = "sha256:bc2fa7c6b47d6bc618dd7fb02ef6fdedb1090ec036abab80d4681424b84c1183", size = 140527 },
    { url = "https://files.pythonhosted.org/packages/fa/de/02b54f42487e3d3c6efb3f89428677074ca7bf43aae402517bc7cca949f3/PyYAML-6.0.2-cp313-cp313-win_amd64.whl", hash = "sha256:8388ee1976c416731879ac16da0aff3f63b286ffdd57cdeb95f3f2e085687563", size = 156446 },
]

[[package]]
name = "pyyaml-env-tag"
version = "0.1"
source = { registry = "https://pypi.org/simple" }
dependencies = [
    { name = "pyyaml" },
]
sdist = { url = "https://files.pythonhosted.org/packages/fb/8e/da1c6c58f751b70f8ceb1eb25bc25d524e8f14fe16edcce3f4e3ba08629c/pyyaml_env_tag-0.1.tar.gz", hash = "sha256:70092675bda14fdec33b31ba77e7543de9ddc88f2e5b99160396572d11525bdb", size = 5631 }
wheels = [
    { url = "https://files.pythonhosted.org/packages/5a/66/bbb1dd374f5c870f59c5bb1db0e18cbe7fa739415a24cbd95b2d1f5ae0c4/pyyaml_env_tag-0.1-py3-none-any.whl", hash = "sha256:af31106dec8a4d68c60207c1886031cbf839b68aa7abccdb19868200532c2069", size = 3911 },
]

[[package]]
name = "requests"
version = "2.32.3"
source = { registry = "https://pypi.org/simple" }
dependencies = [
    { name = "certifi" },
    { name = "charset-normalizer" },
    { name = "idna" },
    { name = "urllib3" },
]
sdist = { url = "https://files.pythonhosted.org/packages/63/70/2bf7780ad2d390a8d301ad0b550f1581eadbd9a20f896afe06353c2a2913/requests-2.32.3.tar.gz", hash = "sha256:55365417734eb18255590a9ff9eb97e9e1da868d4ccd6402399eaf68af20a760", size = 131218 }
wheels = [
    { url = "https://files.pythonhosted.org/packages/f9/9b/335f9764261e915ed497fcdeb11df5dfd6f7bf257d4a6a2a686d80da4d54/requests-2.32.3-py3-none-any.whl", hash = "sha256:70761cfe03c773ceb22aa2f671b4757976145175cdfca038c02654d061d6dcc6", size = 64928 },
]

[[package]]
name = "rich"
version = "13.9.4"
source = { registry = "https://pypi.org/simple" }
dependencies = [
    { name = "markdown-it-py" },
    { name = "pygments" },
    { name = "typing-extensions", marker = "python_full_version < '3.11'" },
]
sdist = { url = "https://files.pythonhosted.org/packages/ab/3a/0316b28d0761c6734d6bc14e770d85506c986c85ffb239e688eeaab2c2bc/rich-13.9.4.tar.gz", hash = "sha256:439594978a49a09530cff7ebc4b5c7103ef57baf48d5ea3184f21d9a2befa098", size = 223149 }
wheels = [
    { url = "https://files.pythonhosted.org/packages/19/71/39c7c0d87f8d4e6c020a393182060eaefeeae6c01dab6a84ec346f2567df/rich-13.9.4-py3-none-any.whl", hash = "sha256:6049d5e6ec054bf2779ab3358186963bac2ea89175919d699e378b99738c2a90", size = 242424 },
]

[[package]]
name = "ruff"
version = "0.9.2"
source = { registry = "https://pypi.org/simple" }
sdist = { url = "https://files.pythonhosted.org/packages/80/63/77ecca9d21177600f551d1c58ab0e5a0b260940ea7312195bd2a4798f8a8/ruff-0.9.2.tar.gz", hash = "sha256:b5eceb334d55fae5f316f783437392642ae18e16dcf4f1858d55d3c2a0f8f5d0", size = 3553799 }
wheels = [
    { url = "https://files.pythonhosted.org/packages/af/b9/0e168e4e7fb3af851f739e8f07889b91d1a33a30fca8c29fa3149d6b03ec/ruff-0.9.2-py3-none-linux_armv6l.whl", hash = "sha256:80605a039ba1454d002b32139e4970becf84b5fee3a3c3bf1c2af6f61a784347", size = 11652408 },
    { url = "https://files.pythonhosted.org/packages/2c/22/08ede5db17cf701372a461d1cb8fdde037da1d4fa622b69ac21960e6237e/ruff-0.9.2-py3-none-macosx_10_12_x86_64.whl", hash = "sha256:b9aab82bb20afd5f596527045c01e6ae25a718ff1784cb92947bff1f83068b00", size = 11587553 },
    { url = "https://files.pythonhosted.org/packages/42/05/dedfc70f0bf010230229e33dec6e7b2235b2a1b8cbb2a991c710743e343f/ruff-0.9.2-py3-none-macosx_11_0_arm64.whl", hash = "sha256:fbd337bac1cfa96be615f6efcd4bc4d077edbc127ef30e2b8ba2a27e18c054d4", size = 11020755 },
    { url = "https://files.pythonhosted.org/packages/df/9b/65d87ad9b2e3def67342830bd1af98803af731243da1255537ddb8f22209/ruff-0.9.2-py3-none-manylinux_2_17_aarch64.manylinux2014_aarch64.whl", hash = "sha256:82b35259b0cbf8daa22a498018e300b9bb0174c2bbb7bcba593935158a78054d", size = 11826502 },
    { url = "https://files.pythonhosted.org/packages/93/02/f2239f56786479e1a89c3da9bc9391120057fc6f4a8266a5b091314e72ce/ruff-0.9.2-py3-none-manylinux_2_17_armv7l.manylinux2014_armv7l.whl", hash = "sha256:8b6a9701d1e371bf41dca22015c3f89769da7576884d2add7317ec1ec8cb9c3c", size = 11390562 },
    { url = "https://files.pythonhosted.org/packages/c9/37/d3a854dba9931f8cb1b2a19509bfe59e00875f48ade632e95aefcb7a0aee/ruff-0.9.2-py3-none-manylinux_2_17_i686.manylinux2014_i686.whl", hash = "sha256:9cc53e68b3c5ae41e8faf83a3b89f4a5d7b2cb666dff4b366bb86ed2a85b481f", size = 12548968 },
    { url = "https://files.pythonhosted.org/packages/fa/c3/c7b812bb256c7a1d5553433e95980934ffa85396d332401f6b391d3c4569/ruff-0.9.2-py3-none-manylinux_2_17_ppc64.manylinux2014_ppc64.whl", hash = "sha256:8efd9da7a1ee314b910da155ca7e8953094a7c10d0c0a39bfde3fcfd2a015684", size = 13187155 },
    { url = "https://files.pythonhosted.org/packages/bd/5a/3c7f9696a7875522b66aa9bba9e326e4e5894b4366bd1dc32aa6791cb1ff/ruff-0.9.2-py3-none-manylinux_2_17_ppc64le.manylinux2014_ppc64le.whl", hash = "sha256:3292c5a22ea9a5f9a185e2d131dc7f98f8534a32fb6d2ee7b9944569239c648d", size = 12704674 },
    { url = "https://files.pythonhosted.org/packages/be/d6/d908762257a96ce5912187ae9ae86792e677ca4f3dc973b71e7508ff6282/ruff-0.9.2-py3-none-manylinux_2_17_s390x.manylinux2014_s390x.whl", hash = "sha256:1a605fdcf6e8b2d39f9436d343d1f0ff70c365a1e681546de0104bef81ce88df", size = 14529328 },
    { url = "https://files.pythonhosted.org/packages/2d/c2/049f1e6755d12d9cd8823242fa105968f34ee4c669d04cac8cea51a50407/ruff-0.9.2-py3-none-manylinux_2_17_x86_64.manylinux2014_x86_64.whl", hash = "sha256:c547f7f256aa366834829a08375c297fa63386cbe5f1459efaf174086b564247", size = 12385955 },
    { url = "https://files.pythonhosted.org/packages/91/5a/a9bdb50e39810bd9627074e42743b00e6dc4009d42ae9f9351bc3dbc28e7/ruff-0.9.2-py3-none-musllinux_1_2_aarch64.whl", hash = "sha256:d18bba3d3353ed916e882521bc3e0af403949dbada344c20c16ea78f47af965e", size = 11810149 },
    { url = "https://files.pythonhosted.org/packages/e5/fd/57df1a0543182f79a1236e82a79c68ce210efb00e97c30657d5bdb12b478/ruff-0.9.2-py3-none-musllinux_1_2_armv7l.whl", hash = "sha256:b338edc4610142355ccf6b87bd356729b62bf1bc152a2fad5b0c7dc04af77bfe", size = 11479141 },
    { url = "https://files.pythonhosted.org/packages/dc/16/bc3fd1d38974f6775fc152a0554f8c210ff80f2764b43777163c3c45d61b/ruff-0.9.2-py3-none-musllinux_1_2_i686.whl", hash = "sha256:492a5e44ad9b22a0ea98cf72e40305cbdaf27fac0d927f8bc9e1df316dcc96eb", size = 12014073 },
    { url = "https://files.pythonhosted.org/packages/47/6b/e4ca048a8f2047eb652e1e8c755f384d1b7944f69ed69066a37acd4118b0/ruff-0.9.2-py3-none-musllinux_1_2_x86_64.whl", hash = "sha256:af1e9e9fe7b1f767264d26b1075ac4ad831c7db976911fa362d09b2d0356426a", size = 12435758 },
    { url = "https://files.pythonhosted.org/packages/c2/40/4d3d6c979c67ba24cf183d29f706051a53c36d78358036a9cd21421582ab/ruff-0.9.2-py3-none-win32.whl", hash = "sha256:71cbe22e178c5da20e1514e1e01029c73dc09288a8028a5d3446e6bba87a5145", size = 9796916 },
    { url = "https://files.pythonhosted.org/packages/c3/ef/7f548752bdb6867e6939489c87fe4da489ab36191525fadc5cede2a6e8e2/ruff-0.9.2-py3-none-win_amd64.whl", hash = "sha256:c5e1d6abc798419cf46eed03f54f2e0c3adb1ad4b801119dedf23fcaf69b55b5", size = 10773080 },
    { url = "https://files.pythonhosted.org/packages/0e/4e/33df635528292bd2d18404e4daabcd74ca8a9853b2e1df85ed3d32d24362/ruff-0.9.2-py3-none-win_arm64.whl", hash = "sha256:a1b63fa24149918f8b37cef2ee6fff81f24f0d74b6f0bdc37bc3e1f2143e41c6", size = 10001738 },
]

[[package]]
name = "scikit-learn"
version = "1.6.1"
source = { registry = "https://pypi.org/simple" }
dependencies = [
    { name = "joblib" },
    { name = "numpy" },
    { name = "scipy" },
    { name = "threadpoolctl" },
]
sdist = { url = "https://files.pythonhosted.org/packages/9e/a5/4ae3b3a0755f7b35a280ac90b28817d1f380318973cff14075ab41ef50d9/scikit_learn-1.6.1.tar.gz", hash = "sha256:b4fc2525eca2c69a59260f583c56a7557c6ccdf8deafdba6e060f94c1c59738e", size = 7068312 }
wheels = [
    { url = "https://files.pythonhosted.org/packages/2e/3a/f4597eb41049110b21ebcbb0bcb43e4035017545daa5eedcfeb45c08b9c5/scikit_learn-1.6.1-cp310-cp310-macosx_10_9_x86_64.whl", hash = "sha256:d056391530ccd1e501056160e3c9673b4da4805eb67eb2bdf4e983e1f9c9204e", size = 12067702 },
    { url = "https://files.pythonhosted.org/packages/37/19/0423e5e1fd1c6ec5be2352ba05a537a473c1677f8188b9306097d684b327/scikit_learn-1.6.1-cp310-cp310-macosx_12_0_arm64.whl", hash = "sha256:0c8d036eb937dbb568c6242fa598d551d88fb4399c0344d95c001980ec1c7d36", size = 11112765 },
    { url = "https://files.pythonhosted.org/packages/70/95/d5cb2297a835b0f5fc9a77042b0a2d029866379091ab8b3f52cc62277808/scikit_learn-1.6.1-cp310-cp310-manylinux_2_17_aarch64.manylinux2014_aarch64.whl", hash = "sha256:8634c4bd21a2a813e0a7e3900464e6d593162a29dd35d25bdf0103b3fce60ed5", size = 12643991 },
    { url = "https://files.pythonhosted.org/packages/b7/91/ab3c697188f224d658969f678be86b0968ccc52774c8ab4a86a07be13c25/scikit_learn-1.6.1-cp310-cp310-manylinux_2_17_x86_64.manylinux2014_x86_64.whl", hash = "sha256:775da975a471c4f6f467725dff0ced5c7ac7bda5e9316b260225b48475279a1b", size = 13497182 },
    { url = "https://files.pythonhosted.org/packages/17/04/d5d556b6c88886c092cc989433b2bab62488e0f0dafe616a1d5c9cb0efb1/scikit_learn-1.6.1-cp310-cp310-win_amd64.whl", hash = "sha256:8a600c31592bd7dab31e1c61b9bbd6dea1b3433e67d264d17ce1017dbdce8002", size = 11125517 },
    { url = "https://files.pythonhosted.org/packages/6c/2a/e291c29670795406a824567d1dfc91db7b699799a002fdaa452bceea8f6e/scikit_learn-1.6.1-cp311-cp311-macosx_10_9_x86_64.whl", hash = "sha256:72abc587c75234935e97d09aa4913a82f7b03ee0b74111dcc2881cba3c5a7b33", size = 12102620 },
    { url = "https://files.pythonhosted.org/packages/25/92/ee1d7a00bb6b8c55755d4984fd82608603a3cc59959245068ce32e7fb808/scikit_learn-1.6.1-cp311-cp311-macosx_12_0_arm64.whl", hash = "sha256:b3b00cdc8f1317b5f33191df1386c0befd16625f49d979fe77a8d44cae82410d", size = 11116234 },
    { url = "https://files.pythonhosted.org/packages/30/cd/ed4399485ef364bb25f388ab438e3724e60dc218c547a407b6e90ccccaef/scikit_learn-1.6.1-cp311-cp311-manylinux_2_17_aarch64.manylinux2014_aarch64.whl", hash = "sha256:dc4765af3386811c3ca21638f63b9cf5ecf66261cc4815c1db3f1e7dc7b79db2", size = 12592155 },
    { url = "https://files.pythonhosted.org/packages/a8/f3/62fc9a5a659bb58a03cdd7e258956a5824bdc9b4bb3c5d932f55880be569/scikit_learn-1.6.1-cp311-cp311-manylinux_2_17_x86_64.manylinux2014_x86_64.whl", hash = "sha256:25fc636bdaf1cc2f4a124a116312d837148b5e10872147bdaf4887926b8c03d8", size = 13497069 },
    { url = "https://files.pythonhosted.org/packages/a1/a6/c5b78606743a1f28eae8f11973de6613a5ee87366796583fb74c67d54939/scikit_learn-1.6.1-cp311-cp311-win_amd64.whl", hash = "sha256:fa909b1a36e000a03c382aade0bd2063fd5680ff8b8e501660c0f59f021a6415", size = 11139809 },
    { url = "https://files.pythonhosted.org/packages/0a/18/c797c9b8c10380d05616db3bfb48e2a3358c767affd0857d56c2eb501caa/scikit_learn-1.6.1-cp312-cp312-macosx_10_13_x86_64.whl", hash = "sha256:926f207c804104677af4857b2c609940b743d04c4c35ce0ddc8ff4f053cddc1b", size = 12104516 },
    { url = "https://files.pythonhosted.org/packages/c4/b7/2e35f8e289ab70108f8cbb2e7a2208f0575dc704749721286519dcf35f6f/scikit_learn-1.6.1-cp312-cp312-macosx_12_0_arm64.whl", hash = "sha256:2c2cae262064e6a9b77eee1c8e768fc46aa0b8338c6a8297b9b6759720ec0ff2", size = 11167837 },
    { url = "https://files.pythonhosted.org/packages/a4/f6/ff7beaeb644bcad72bcfd5a03ff36d32ee4e53a8b29a639f11bcb65d06cd/scikit_learn-1.6.1-cp312-cp312-manylinux_2_17_aarch64.manylinux2014_aarch64.whl", hash = "sha256:1061b7c028a8663fb9a1a1baf9317b64a257fcb036dae5c8752b2abef31d136f", size = 12253728 },
    { url = "https://files.pythonhosted.org/packages/29/7a/8bce8968883e9465de20be15542f4c7e221952441727c4dad24d534c6d99/scikit_learn-1.6.1-cp312-cp312-manylinux_2_17_x86_64.manylinux2014_x86_64.whl", hash = "sha256:2e69fab4ebfc9c9b580a7a80111b43d214ab06250f8a7ef590a4edf72464dd86", size = 13147700 },
    { url = "https://files.pythonhosted.org/packages/62/27/585859e72e117fe861c2079bcba35591a84f801e21bc1ab85bce6ce60305/scikit_learn-1.6.1-cp312-cp312-win_amd64.whl", hash = "sha256:70b1d7e85b1c96383f872a519b3375f92f14731e279a7b4c6cfd650cf5dffc52", size = 11110613 },
    { url = "https://files.pythonhosted.org/packages/2e/59/8eb1872ca87009bdcdb7f3cdc679ad557b992c12f4b61f9250659e592c63/scikit_learn-1.6.1-cp313-cp313-macosx_10_13_x86_64.whl", hash = "sha256:2ffa1e9e25b3d93990e74a4be2c2fc61ee5af85811562f1288d5d055880c4322", size = 12010001 },
    { url = "https://files.pythonhosted.org/packages/9d/05/f2fc4effc5b32e525408524c982c468c29d22f828834f0625c5ef3d601be/scikit_learn-1.6.1-cp313-cp313-macosx_12_0_arm64.whl", hash = "sha256:dc5cf3d68c5a20ad6d571584c0750ec641cc46aeef1c1507be51300e6003a7e1", size = 11096360 },
    { url = "https://files.pythonhosted.org/packages/c8/e4/4195d52cf4f113573fb8ebc44ed5a81bd511a92c0228889125fac2f4c3d1/scikit_learn-1.6.1-cp313-cp313-manylinux_2_17_aarch64.manylinux2014_aarch64.whl", hash = "sha256:c06beb2e839ecc641366000ca84f3cf6fa9faa1777e29cf0c04be6e4d096a348", size = 12209004 },
    { url = "https://files.pythonhosted.org/packages/94/be/47e16cdd1e7fcf97d95b3cb08bde1abb13e627861af427a3651fcb80b517/scikit_learn-1.6.1-cp313-cp313-manylinux_2_17_x86_64.manylinux2014_x86_64.whl", hash = "sha256:e8ca8cb270fee8f1f76fa9bfd5c3507d60c6438bbee5687f81042e2bb98e5a97", size = 13171776 },
    { url = "https://files.pythonhosted.org/packages/34/b0/ca92b90859070a1487827dbc672f998da95ce83edce1270fc23f96f1f61a/scikit_learn-1.6.1-cp313-cp313-win_amd64.whl", hash = "sha256:7a1c43c8ec9fde528d664d947dc4c0789be4077a3647f232869f41d9bf50e0fb", size = 11071865 },
    { url = "https://files.pythonhosted.org/packages/12/ae/993b0fb24a356e71e9a894e42b8a9eec528d4c70217353a1cd7a48bc25d4/scikit_learn-1.6.1-cp313-cp313t-macosx_10_13_x86_64.whl", hash = "sha256:a17c1dea1d56dcda2fac315712f3651a1fea86565b64b48fa1bc090249cbf236", size = 11955804 },
    { url = "https://files.pythonhosted.org/packages/d6/54/32fa2ee591af44507eac86406fa6bba968d1eb22831494470d0a2e4a1eb1/scikit_learn-1.6.1-cp313-cp313t-macosx_12_0_arm64.whl", hash = "sha256:6a7aa5f9908f0f28f4edaa6963c0a6183f1911e63a69aa03782f0d924c830a35", size = 11100530 },
    { url = "https://files.pythonhosted.org/packages/3f/58/55856da1adec655bdce77b502e94a267bf40a8c0b89f8622837f89503b5a/scikit_learn-1.6.1-cp313-cp313t-manylinux_2_17_x86_64.manylinux2014_x86_64.whl", hash = "sha256:0650e730afb87402baa88afbf31c07b84c98272622aaba002559b614600ca691", size = 12433852 },
    { url = "https://files.pythonhosted.org/packages/ff/4f/c83853af13901a574f8f13b645467285a48940f185b690936bb700a50863/scikit_learn-1.6.1-cp313-cp313t-win_amd64.whl", hash = "sha256:3f59fe08dc03ea158605170eb52b22a105f238a5d512c4470ddeca71feae8e5f", size = 11337256 },
]

[[package]]
name = "scipy"
version = "1.15.2"
source = { registry = "https://pypi.org/simple" }
dependencies = [
    { name = "numpy" },
]
sdist = { url = "https://files.pythonhosted.org/packages/b7/b9/31ba9cd990e626574baf93fbc1ac61cf9ed54faafd04c479117517661637/scipy-1.15.2.tar.gz", hash = "sha256:cd58a314d92838f7e6f755c8a2167ead4f27e1fd5c1251fd54289569ef3495ec", size = 59417316 }
wheels = [
    { url = "https://files.pythonhosted.org/packages/95/df/ef233fff6838fe6f7840d69b5ef9f20d2b5c912a8727b21ebf876cb15d54/scipy-1.15.2-cp310-cp310-macosx_10_13_x86_64.whl", hash = "sha256:a2ec871edaa863e8213ea5df811cd600734f6400b4af272e1c011e69401218e9", size = 38692502 },
    { url = "https://files.pythonhosted.org/packages/5c/20/acdd4efb8a68b842968f7bc5611b1aeb819794508771ad104de418701422/scipy-1.15.2-cp310-cp310-macosx_12_0_arm64.whl", hash = "sha256:6f223753c6ea76983af380787611ae1291e3ceb23917393079dcc746ba60cfb5", size = 30085508 },
    { url = "https://files.pythonhosted.org/packages/42/55/39cf96ca7126f1e78ee72a6344ebdc6702fc47d037319ad93221063e6cf4/scipy-1.15.2-cp310-cp310-macosx_14_0_arm64.whl", hash = "sha256:ecf797d2d798cf7c838c6d98321061eb3e72a74710e6c40540f0e8087e3b499e", size = 22359166 },
    { url = "https://files.pythonhosted.org/packages/51/48/708d26a4ab8a1441536bf2dfcad1df0ca14a69f010fba3ccbdfc02df7185/scipy-1.15.2-cp310-cp310-macosx_14_0_x86_64.whl", hash = "sha256:9b18aa747da280664642997e65aab1dd19d0c3d17068a04b3fe34e2559196cb9", size = 25112047 },
    { url = "https://files.pythonhosted.org/packages/dd/65/f9c5755b995ad892020381b8ae11f16d18616208e388621dfacc11df6de6/scipy-1.15.2-cp310-cp310-manylinux_2_17_aarch64.manylinux2014_aarch64.whl", hash = "sha256:87994da02e73549dfecaed9e09a4f9d58a045a053865679aeb8d6d43747d4df3", size = 35536214 },
    { url = "https://files.pythonhosted.org/packages/de/3c/c96d904b9892beec978562f64d8cc43f9cca0842e65bd3cd1b7f7389b0ba/scipy-1.15.2-cp310-cp310-manylinux_2_17_x86_64.manylinux2014_x86_64.whl", hash = "sha256:69ea6e56d00977f355c0f84eba69877b6df084516c602d93a33812aa04d90a3d", size = 37646981 },
    { url = "https://files.pythonhosted.org/packages/3d/74/c2d8a24d18acdeae69ed02e132b9bc1bb67b7bee90feee1afe05a68f9d67/scipy-1.15.2-cp310-cp310-musllinux_1_2_aarch64.whl", hash = "sha256:888307125ea0c4466287191e5606a2c910963405ce9671448ff9c81c53f85f58", size = 37230048 },
    { url = "https://files.pythonhosted.org/packages/42/19/0aa4ce80eca82d487987eff0bc754f014dec10d20de2f66754fa4ea70204/scipy-1.15.2-cp310-cp310-musllinux_1_2_x86_64.whl", hash = "sha256:9412f5e408b397ff5641080ed1e798623dbe1ec0d78e72c9eca8992976fa65aa", size = 40010322 },
    { url = "https://files.pythonhosted.org/packages/d0/d2/f0683b7e992be44d1475cc144d1f1eeae63c73a14f862974b4db64af635e/scipy-1.15.2-cp310-cp310-win_amd64.whl", hash = "sha256:b5e025e903b4f166ea03b109bb241355b9c42c279ea694d8864d033727205e65", size = 41233385 },
    { url = "https://files.pythonhosted.org/packages/40/1f/bf0a5f338bda7c35c08b4ed0df797e7bafe8a78a97275e9f439aceb46193/scipy-1.15.2-cp311-cp311-macosx_10_13_x86_64.whl", hash = "sha256:92233b2df6938147be6fa8824b8136f29a18f016ecde986666be5f4d686a91a4", size = 38703651 },
    { url = "https://files.pythonhosted.org/packages/de/54/db126aad3874601048c2c20ae3d8a433dbfd7ba8381551e6f62606d9bd8e/scipy-1.15.2-cp311-cp311-macosx_12_0_arm64.whl", hash = "sha256:62ca1ff3eb513e09ed17a5736929429189adf16d2d740f44e53270cc800ecff1", size = 30102038 },
    { url = "https://files.pythonhosted.org/packages/61/d8/84da3fffefb6c7d5a16968fe5b9f24c98606b165bb801bb0b8bc3985200f/scipy-1.15.2-cp311-cp311-macosx_14_0_arm64.whl", hash = "sha256:4c6676490ad76d1c2894d77f976144b41bd1a4052107902238047fb6a473e971", size = 22375518 },
    { url = "https://files.pythonhosted.org/packages/44/78/25535a6e63d3b9c4c90147371aedb5d04c72f3aee3a34451f2dc27c0c07f/scipy-1.15.2-cp311-cp311-macosx_14_0_x86_64.whl", hash = "sha256:a8bf5cb4a25046ac61d38f8d3c3426ec11ebc350246a4642f2f315fe95bda655", size = 25142523 },
    { url = "https://files.pythonhosted.org/packages/e0/22/4b4a26fe1cd9ed0bc2b2cb87b17d57e32ab72c346949eaf9288001f8aa8e/scipy-1.15.2-cp311-cp311-manylinux_2_17_aarch64.manylinux2014_aarch64.whl", hash = "sha256:6a8e34cf4c188b6dd004654f88586d78f95639e48a25dfae9c5e34a6dc34547e", size = 35491547 },
    { url = "https://files.pythonhosted.org/packages/32/ea/564bacc26b676c06a00266a3f25fdfe91a9d9a2532ccea7ce6dd394541bc/scipy-1.15.2-cp311-cp311-manylinux_2_17_x86_64.manylinux2014_x86_64.whl", hash = "sha256:28a0d2c2075946346e4408b211240764759e0fabaeb08d871639b5f3b1aca8a0", size = 37634077 },
    { url = "https://files.pythonhosted.org/packages/43/c2/bfd4e60668897a303b0ffb7191e965a5da4056f0d98acfb6ba529678f0fb/scipy-1.15.2-cp311-cp311-musllinux_1_2_aarch64.whl", hash = "sha256:42dabaaa798e987c425ed76062794e93a243be8f0f20fff6e7a89f4d61cb3d40", size = 37231657 },
    { url = "https://files.pythonhosted.org/packages/4a/75/5f13050bf4f84c931bcab4f4e83c212a36876c3c2244475db34e4b5fe1a6/scipy-1.15.2-cp311-cp311-musllinux_1_2_x86_64.whl", hash = "sha256:6f5e296ec63c5da6ba6fa0343ea73fd51b8b3e1a300b0a8cae3ed4b1122c7462", size = 40035857 },
    { url = "https://files.pythonhosted.org/packages/b9/8b/7ec1832b09dbc88f3db411f8cdd47db04505c4b72c99b11c920a8f0479c3/scipy-1.15.2-cp311-cp311-win_amd64.whl", hash = "sha256:597a0c7008b21c035831c39927406c6181bcf8f60a73f36219b69d010aa04737", size = 41217654 },
    { url = "https://files.pythonhosted.org/packages/4b/5d/3c78815cbab499610f26b5bae6aed33e227225a9fa5290008a733a64f6fc/scipy-1.15.2-cp312-cp312-macosx_10_13_x86_64.whl", hash = "sha256:c4697a10da8f8765bb7c83e24a470da5797e37041edfd77fd95ba3811a47c4fd", size = 38756184 },
    { url = "https://files.pythonhosted.org/packages/37/20/3d04eb066b471b6e171827548b9ddb3c21c6bbea72a4d84fc5989933910b/scipy-1.15.2-cp312-cp312-macosx_12_0_arm64.whl", hash = "sha256:869269b767d5ee7ea6991ed7e22b3ca1f22de73ab9a49c44bad338b725603301", size = 30163558 },
    { url = "https://files.pythonhosted.org/packages/a4/98/e5c964526c929ef1f795d4c343b2ff98634ad2051bd2bbadfef9e772e413/scipy-1.15.2-cp312-cp312-macosx_14_0_arm64.whl", hash = "sha256:bad78d580270a4d32470563ea86c6590b465cb98f83d760ff5b0990cb5518a93", size = 22437211 },
    { url = "https://files.pythonhosted.org/packages/1d/cd/1dc7371e29195ecbf5222f9afeedb210e0a75057d8afbd942aa6cf8c8eca/scipy-1.15.2-cp312-cp312-macosx_14_0_x86_64.whl", hash = "sha256:b09ae80010f52efddb15551025f9016c910296cf70adbf03ce2a8704f3a5ad20", size = 25232260 },
    { url = "https://files.pythonhosted.org/packages/f0/24/1a181a9e5050090e0b5138c5f496fee33293c342b788d02586bc410c6477/scipy-1.15.2-cp312-cp312-manylinux_2_17_aarch64.manylinux2014_aarch64.whl", hash = "sha256:5a6fd6eac1ce74a9f77a7fc724080d507c5812d61e72bd5e4c489b042455865e", size = 35198095 },
    { url = "https://files.pythonhosted.org/packages/c0/53/eaada1a414c026673eb983f8b4a55fe5eb172725d33d62c1b21f63ff6ca4/scipy-1.15.2-cp312-cp312-manylinux_2_17_x86_64.manylinux2014_x86_64.whl", hash = "sha256:2b871df1fe1a3ba85d90e22742b93584f8d2b8e6124f8372ab15c71b73e428b8", size = 37297371 },
    { url = "https://files.pythonhosted.org/packages/e9/06/0449b744892ed22b7e7b9a1994a866e64895363572677a316a9042af1fe5/scipy-1.15.2-cp312-cp312-musllinux_1_2_aarch64.whl", hash = "sha256:03205d57a28e18dfd39f0377d5002725bf1f19a46f444108c29bdb246b6c8a11", size = 36872390 },
    { url = "https://files.pythonhosted.org/packages/6a/6f/a8ac3cfd9505ec695c1bc35edc034d13afbd2fc1882a7c6b473e280397bb/scipy-1.15.2-cp312-cp312-musllinux_1_2_x86_64.whl", hash = "sha256:601881dfb761311045b03114c5fe718a12634e5608c3b403737ae463c9885d53", size = 39700276 },
    { url = "https://files.pythonhosted.org/packages/f5/6f/e6e5aff77ea2a48dd96808bb51d7450875af154ee7cbe72188afb0b37929/scipy-1.15.2-cp312-cp312-win_amd64.whl", hash = "sha256:e7c68b6a43259ba0aab737237876e5c2c549a031ddb7abc28c7b47f22e202ded", size = 40942317 },
    { url = "https://files.pythonhosted.org/packages/53/40/09319f6e0f276ea2754196185f95cd191cb852288440ce035d5c3a931ea2/scipy-1.15.2-cp313-cp313-macosx_10_13_x86_64.whl", hash = "sha256:01edfac9f0798ad6b46d9c4c9ca0e0ad23dbf0b1eb70e96adb9fa7f525eff0bf", size = 38717587 },
    { url = "https://files.pythonhosted.org/packages/fe/c3/2854f40ecd19585d65afaef601e5e1f8dbf6758b2f95b5ea93d38655a2c6/scipy-1.15.2-cp313-cp313-macosx_12_0_arm64.whl", hash = "sha256:08b57a9336b8e79b305a143c3655cc5bdbe6d5ece3378578888d2afbb51c4e37", size = 30100266 },
    { url = "https://files.pythonhosted.org/packages/dd/b1/f9fe6e3c828cb5930b5fe74cb479de5f3d66d682fa8adb77249acaf545b8/scipy-1.15.2-cp313-cp313-macosx_14_0_arm64.whl", hash = "sha256:54c462098484e7466362a9f1672d20888f724911a74c22ae35b61f9c5919183d", size = 22373768 },
    { url = "https://files.pythonhosted.org/packages/15/9d/a60db8c795700414c3f681908a2b911e031e024d93214f2d23c6dae174ab/scipy-1.15.2-cp313-cp313-macosx_14_0_x86_64.whl", hash = "sha256:cf72ff559a53a6a6d77bd8eefd12a17995ffa44ad86c77a5df96f533d4e6c6bb", size = 25154719 },
    { url = "https://files.pythonhosted.org/packages/37/3b/9bda92a85cd93f19f9ed90ade84aa1e51657e29988317fabdd44544f1dd4/scipy-1.15.2-cp313-cp313-manylinux_2_17_aarch64.manylinux2014_aarch64.whl", hash = "sha256:9de9d1416b3d9e7df9923ab23cd2fe714244af10b763975bea9e4f2e81cebd27", size = 35163195 },
    { url = "https://files.pythonhosted.org/packages/03/5a/fc34bf1aa14dc7c0e701691fa8685f3faec80e57d816615e3625f28feb43/scipy-1.15.2-cp313-cp313-manylinux_2_17_x86_64.manylinux2014_x86_64.whl", hash = "sha256:fb530e4794fc8ea76a4a21ccb67dea33e5e0e60f07fc38a49e821e1eae3b71a0", size = 37255404 },
    { url = "https://files.pythonhosted.org/packages/4a/71/472eac45440cee134c8a180dbe4c01b3ec247e0338b7c759e6cd71f199a7/scipy-1.15.2-cp313-cp313-musllinux_1_2_aarch64.whl", hash = "sha256:5ea7ed46d437fc52350b028b1d44e002646e28f3e8ddc714011aaf87330f2f32", size = 36860011 },
    { url = "https://files.pythonhosted.org/packages/01/b3/21f890f4f42daf20e4d3aaa18182dddb9192771cd47445aaae2e318f6738/scipy-1.15.2-cp313-cp313-musllinux_1_2_x86_64.whl", hash = "sha256:11e7ad32cf184b74380f43d3c0a706f49358b904fa7d5345f16ddf993609184d", size = 39657406 },
    { url = "https://files.pythonhosted.org/packages/0d/76/77cf2ac1f2a9cc00c073d49e1e16244e389dd88e2490c91d84e1e3e4d126/scipy-1.15.2-cp313-cp313-win_amd64.whl", hash = "sha256:a5080a79dfb9b78b768cebf3c9dcbc7b665c5875793569f48bf0e2b1d7f68f6f", size = 40961243 },
    { url = "https://files.pythonhosted.org/packages/4c/4b/a57f8ddcf48e129e6054fa9899a2a86d1fc6b07a0e15c7eebff7ca94533f/scipy-1.15.2-cp313-cp313t-macosx_10_13_x86_64.whl", hash = "sha256:447ce30cee6a9d5d1379087c9e474628dab3db4a67484be1b7dc3196bfb2fac9", size = 38870286 },
    { url = "https://files.pythonhosted.org/packages/0c/43/c304d69a56c91ad5f188c0714f6a97b9c1fed93128c691148621274a3a68/scipy-1.15.2-cp313-cp313t-macosx_12_0_arm64.whl", hash = "sha256:c90ebe8aaa4397eaefa8455a8182b164a6cc1d59ad53f79943f266d99f68687f", size = 30141634 },
    { url = "https://files.pythonhosted.org/packages/44/1a/6c21b45d2548eb73be9b9bff421aaaa7e85e22c1f9b3bc44b23485dfce0a/scipy-1.15.2-cp313-cp313t-macosx_14_0_arm64.whl", hash = "sha256:def751dd08243934c884a3221156d63e15234a3155cf25978b0a668409d45eb6", size = 22415179 },
    { url = "https://files.pythonhosted.org/packages/74/4b/aefac4bba80ef815b64f55da06f62f92be5d03b467f2ce3668071799429a/scipy-1.15.2-cp313-cp313t-macosx_14_0_x86_64.whl", hash = "sha256:302093e7dfb120e55515936cb55618ee0b895f8bcaf18ff81eca086c17bd80af", size = 25126412 },
    { url = "https://files.pythonhosted.org/packages/b1/53/1cbb148e6e8f1660aacd9f0a9dfa2b05e9ff1cb54b4386fe868477972ac2/scipy-1.15.2-cp313-cp313t-manylinux_2_17_aarch64.manylinux2014_aarch64.whl", hash = "sha256:7cd5b77413e1855351cdde594eca99c1f4a588c2d63711388b6a1f1c01f62274", size = 34952867 },
    { url = "https://files.pythonhosted.org/packages/2c/23/e0eb7f31a9c13cf2dca083828b97992dd22f8184c6ce4fec5deec0c81fcf/scipy-1.15.2-cp313-cp313t-manylinux_2_17_x86_64.manylinux2014_x86_64.whl", hash = "sha256:6d0194c37037707b2afa7a2f2a924cf7bac3dc292d51b6a925e5fcb89bc5c776", size = 36890009 },
    { url = "https://files.pythonhosted.org/packages/03/f3/e699e19cabe96bbac5189c04aaa970718f0105cff03d458dc5e2b6bd1e8c/scipy-1.15.2-cp313-cp313t-musllinux_1_2_aarch64.whl", hash = "sha256:bae43364d600fdc3ac327db99659dcb79e6e7ecd279a75fe1266669d9a652828", size = 36545159 },
    { url = "https://files.pythonhosted.org/packages/af/f5/ab3838e56fe5cc22383d6fcf2336e48c8fe33e944b9037fbf6cbdf5a11f8/scipy-1.15.2-cp313-cp313t-musllinux_1_2_x86_64.whl", hash = "sha256:f031846580d9acccd0044efd1a90e6f4df3a6e12b4b6bd694a7bc03a89892b28", size = 39136566 },
    { url = "https://files.pythonhosted.org/packages/0a/c8/b3f566db71461cabd4b2d5b39bcc24a7e1c119535c8361f81426be39bb47/scipy-1.15.2-cp313-cp313t-win_amd64.whl", hash = "sha256:fe8a9eb875d430d81755472c5ba75e84acc980e4a8f6204d402849234d3017db", size = 40477705 },
]

[[package]]
name = "shellingham"
version = "1.5.4"
source = { registry = "https://pypi.org/simple" }
sdist = { url = "https://files.pythonhosted.org/packages/58/15/8b3609fd3830ef7b27b655beb4b4e9c62313a4e8da8c676e142cc210d58e/shellingham-1.5.4.tar.gz", hash = "sha256:8dbca0739d487e5bd35ab3ca4b36e11c4078f3a234bfce294b0a0291363404de", size = 10310 }
wheels = [
    { url = "https://files.pythonhosted.org/packages/e0/f9/0595336914c5619e5f28a1fb793285925a8cd4b432c9da0a987836c7f822/shellingham-1.5.4-py2.py3-none-any.whl", hash = "sha256:7ecfff8f2fd72616f7481040475a65b2bf8af90a56c89140852d1120324e8686", size = 9755 },
]

[[package]]
name = "six"
version = "1.17.0"
source = { registry = "https://pypi.org/simple" }
sdist = { url = "https://files.pythonhosted.org/packages/94/e7/b2c673351809dca68a0e064b6af791aa332cf192da575fd474ed7d6f16a2/six-1.17.0.tar.gz", hash = "sha256:ff70335d468e7eb6ec65b95b99d3a2836546063f63acc5171de367e834932a81", size = 34031 }
wheels = [
    { url = "https://files.pythonhosted.org/packages/b7/ce/149a00dd41f10bc29e5921b496af8b574d8413afcd5e30dfa0ed46c2cc5e/six-1.17.0-py2.py3-none-any.whl", hash = "sha256:4721f391ed90541fddacab5acf947aa0d3dc7d27b2e1e8eda2be8970586c3274", size = 11050 },
]

[[package]]
name = "sniffio"
version = "1.3.1"
source = { registry = "https://pypi.org/simple" }
sdist = { url = "https://files.pythonhosted.org/packages/a2/87/a6771e1546d97e7e041b6ae58d80074f81b7d5121207425c964ddf5cfdbd/sniffio-1.3.1.tar.gz", hash = "sha256:f4324edc670a0f49750a81b895f35c3adb843cca46f0530f79fc1babb23789dc", size = 20372 }
wheels = [
    { url = "https://files.pythonhosted.org/packages/e9/44/75a9c9421471a6c4805dbf2356f7c181a29c1879239abab1ea2cc8f38b40/sniffio-1.3.1-py3-none-any.whl", hash = "sha256:2f6da418d1f1e0fddd844478f41680e794e6051915791a034ff65e5f100525a2", size = 10235 },
]

[[package]]
name = "sse-starlette"
version = "2.2.1"
source = { registry = "https://pypi.org/simple" }
dependencies = [
    { name = "anyio" },
    { name = "starlette" },
]
sdist = { url = "https://files.pythonhosted.org/packages/71/a4/80d2a11af59fe75b48230846989e93979c892d3a20016b42bb44edb9e398/sse_starlette-2.2.1.tar.gz", hash = "sha256:54470d5f19274aeed6b2d473430b08b4b379ea851d953b11d7f1c4a2c118b419", size = 17376 }
wheels = [
    { url = "https://files.pythonhosted.org/packages/d9/e0/5b8bd393f27f4a62461c5cf2479c75a2cc2ffa330976f9f00f5f6e4f50eb/sse_starlette-2.2.1-py3-none-any.whl", hash = "sha256:6410a3d3ba0c89e7675d4c273a301d64649c03a5ef1ca101f10b47f895fd0e99", size = 10120 },
]

[[package]]
name = "starlette"
version = "0.46.1"
source = { registry = "https://pypi.org/simple" }
dependencies = [
    { name = "anyio" },
]
sdist = { url = "https://files.pythonhosted.org/packages/04/1b/52b27f2e13ceedc79a908e29eac426a63465a1a01248e5f24aa36a62aeb3/starlette-0.46.1.tar.gz", hash = "sha256:3c88d58ee4bd1bb807c0d1acb381838afc7752f9ddaec81bbe4383611d833230", size = 2580102 }
wheels = [
    { url = "https://files.pythonhosted.org/packages/a0/4b/528ccf7a982216885a1ff4908e886b8fb5f19862d1962f56a3fce2435a70/starlette-0.46.1-py3-none-any.whl", hash = "sha256:77c74ed9d2720138b25875133f3a2dae6d854af2ec37dceb56aef370c1d8a227", size = 71995 },
]

[[package]]
name = "tenacity"
version = "9.0.0"
source = { registry = "https://pypi.org/simple" }
sdist = { url = "https://files.pythonhosted.org/packages/cd/94/91fccdb4b8110642462e653d5dcb27e7b674742ad68efd146367da7bdb10/tenacity-9.0.0.tar.gz", hash = "sha256:807f37ca97d62aa361264d497b0e31e92b8027044942bfa756160d908320d73b", size = 47421 }
wheels = [
    { url = "https://files.pythonhosted.org/packages/b6/cb/b86984bed139586d01532a587464b5805f12e397594f19f931c4c2fbfa61/tenacity-9.0.0-py3-none-any.whl", hash = "sha256:93de0c98785b27fcf659856aa9f54bfbd399e29969b0621bc7f762bd441b4539", size = 28169 },
]

[[package]]
name = "threadpoolctl"
version = "3.5.0"
source = { registry = "https://pypi.org/simple" }
sdist = { url = "https://files.pythonhosted.org/packages/bd/55/b5148dcbf72f5cde221f8bfe3b6a540da7aa1842f6b491ad979a6c8b84af/threadpoolctl-3.5.0.tar.gz", hash = "sha256:082433502dd922bf738de0d8bcc4fdcbf0979ff44c42bd40f5af8a282f6fa107", size = 41936 }
wheels = [
    { url = "https://files.pythonhosted.org/packages/4b/2c/ffbf7a134b9ab11a67b0cf0726453cedd9c5043a4fe7a35d1cefa9a1bcfb/threadpoolctl-3.5.0-py3-none-any.whl", hash = "sha256:56c1e26c150397e58c4926da8eeee87533b1e32bef131bd4bf6a2f45f3185467", size = 18414 },
]

[[package]]
name = "tomli"
version = "2.2.1"
source = { registry = "https://pypi.org/simple" }
sdist = { url = "https://files.pythonhosted.org/packages/18/87/302344fed471e44a87289cf4967697d07e532f2421fdaf868a303cbae4ff/tomli-2.2.1.tar.gz", hash = "sha256:cd45e1dc79c835ce60f7404ec8119f2eb06d38b1deba146f07ced3bbc44505ff", size = 17175 }
wheels = [
    { url = "https://files.pythonhosted.org/packages/43/ca/75707e6efa2b37c77dadb324ae7d9571cb424e61ea73fad7c56c2d14527f/tomli-2.2.1-cp311-cp311-macosx_10_9_x86_64.whl", hash = "sha256:678e4fa69e4575eb77d103de3df8a895e1591b48e740211bd1067378c69e8249", size = 131077 },
    { url = "https://files.pythonhosted.org/packages/c7/16/51ae563a8615d472fdbffc43a3f3d46588c264ac4f024f63f01283becfbb/tomli-2.2.1-cp311-cp311-macosx_11_0_arm64.whl", hash = "sha256:023aa114dd824ade0100497eb2318602af309e5a55595f76b626d6d9f3b7b0a6", size = 123429 },
    { url = "https://files.pythonhosted.org/packages/f1/dd/4f6cd1e7b160041db83c694abc78e100473c15d54620083dbd5aae7b990e/tomli-2.2.1-cp311-cp311-manylinux_2_17_aarch64.manylinux2014_aarch64.whl", hash = "sha256:ece47d672db52ac607a3d9599a9d48dcb2f2f735c6c2d1f34130085bb12b112a", size = 226067 },
    { url = "https://files.pythonhosted.org/packages/a9/6b/c54ede5dc70d648cc6361eaf429304b02f2871a345bbdd51e993d6cdf550/tomli-2.2.1-cp311-cp311-manylinux_2_17_x86_64.manylinux2014_x86_64.whl", hash = "sha256:6972ca9c9cc9f0acaa56a8ca1ff51e7af152a9f87fb64623e31d5c83700080ee", size = 236030 },
    { url = "https://files.pythonhosted.org/packages/1f/47/999514fa49cfaf7a92c805a86c3c43f4215621855d151b61c602abb38091/tomli-2.2.1-cp311-cp311-manylinux_2_5_i686.manylinux1_i686.manylinux_2_17_i686.manylinux2014_i686.whl", hash = "sha256:c954d2250168d28797dd4e3ac5cf812a406cd5a92674ee4c8f123c889786aa8e", size = 240898 },
    { url = "https://files.pythonhosted.org/packages/73/41/0a01279a7ae09ee1573b423318e7934674ce06eb33f50936655071d81a24/tomli-2.2.1-cp311-cp311-musllinux_1_2_aarch64.whl", hash = "sha256:8dd28b3e155b80f4d54beb40a441d366adcfe740969820caf156c019fb5c7ec4", size = 229894 },
    { url = "https://files.pythonhosted.org/packages/55/18/5d8bc5b0a0362311ce4d18830a5d28943667599a60d20118074ea1b01bb7/tomli-2.2.1-cp311-cp311-musllinux_1_2_i686.whl", hash = "sha256:e59e304978767a54663af13c07b3d1af22ddee3bb2fb0618ca1593e4f593a106", size = 245319 },
    { url = "https://files.pythonhosted.org/packages/92/a3/7ade0576d17f3cdf5ff44d61390d4b3febb8a9fc2b480c75c47ea048c646/tomli-2.2.1-cp311-cp311-musllinux_1_2_x86_64.whl", hash = "sha256:33580bccab0338d00994d7f16f4c4ec25b776af3ffaac1ed74e0b3fc95e885a8", size = 238273 },
    { url = "https://files.pythonhosted.org/packages/72/6f/fa64ef058ac1446a1e51110c375339b3ec6be245af9d14c87c4a6412dd32/tomli-2.2.1-cp311-cp311-win32.whl", hash = "sha256:465af0e0875402f1d226519c9904f37254b3045fc5084697cefb9bdde1ff99ff", size = 98310 },
    { url = "https://files.pythonhosted.org/packages/6a/1c/4a2dcde4a51b81be3530565e92eda625d94dafb46dbeb15069df4caffc34/tomli-2.2.1-cp311-cp311-win_amd64.whl", hash = "sha256:2d0f2fdd22b02c6d81637a3c95f8cd77f995846af7414c5c4b8d0545afa1bc4b", size = 108309 },
    { url = "https://files.pythonhosted.org/packages/52/e1/f8af4c2fcde17500422858155aeb0d7e93477a0d59a98e56cbfe75070fd0/tomli-2.2.1-cp312-cp312-macosx_10_13_x86_64.whl", hash = "sha256:4a8f6e44de52d5e6c657c9fe83b562f5f4256d8ebbfe4ff922c495620a7f6cea", size = 132762 },
    { url = "https://files.pythonhosted.org/packages/03/b8/152c68bb84fc00396b83e7bbddd5ec0bd3dd409db4195e2a9b3e398ad2e3/tomli-2.2.1-cp312-cp312-macosx_11_0_arm64.whl", hash = "sha256:8d57ca8095a641b8237d5b079147646153d22552f1c637fd3ba7f4b0b29167a8", size = 123453 },
    { url = "https://files.pythonhosted.org/packages/c8/d6/fc9267af9166f79ac528ff7e8c55c8181ded34eb4b0e93daa767b8841573/tomli-2.2.1-cp312-cp312-manylinux_2_17_aarch64.manylinux2014_aarch64.whl", hash = "sha256:4e340144ad7ae1533cb897d406382b4b6fede8890a03738ff1683af800d54192", size = 233486 },
    { url = "https://files.pythonhosted.org/packages/5c/51/51c3f2884d7bab89af25f678447ea7d297b53b5a3b5730a7cb2ef6069f07/tomli-2.2.1-cp312-cp312-manylinux_2_17_x86_64.manylinux2014_x86_64.whl", hash = "sha256:db2b95f9de79181805df90bedc5a5ab4c165e6ec3fe99f970d0e302f384ad222", size = 242349 },
    { url = "https://files.pythonhosted.org/packages/ab/df/bfa89627d13a5cc22402e441e8a931ef2108403db390ff3345c05253935e/tomli-2.2.1-cp312-cp312-manylinux_2_5_i686.manylinux1_i686.manylinux_2_17_i686.manylinux2014_i686.whl", hash = "sha256:40741994320b232529c802f8bc86da4e1aa9f413db394617b9a256ae0f9a7f77", size = 252159 },
    { url = "https://files.pythonhosted.org/packages/9e/6e/fa2b916dced65763a5168c6ccb91066f7639bdc88b48adda990db10c8c0b/tomli-2.2.1-cp312-cp312-musllinux_1_2_aarch64.whl", hash = "sha256:400e720fe168c0f8521520190686ef8ef033fb19fc493da09779e592861b78c6", size = 237243 },
    { url = "https://files.pythonhosted.org/packages/b4/04/885d3b1f650e1153cbb93a6a9782c58a972b94ea4483ae4ac5cedd5e4a09/tomli-2.2.1-cp312-cp312-musllinux_1_2_i686.whl", hash = "sha256:02abe224de6ae62c19f090f68da4e27b10af2b93213d36cf44e6e1c5abd19fdd", size = 259645 },
    { url = "https://files.pythonhosted.org/packages/9c/de/6b432d66e986e501586da298e28ebeefd3edc2c780f3ad73d22566034239/tomli-2.2.1-cp312-cp312-musllinux_1_2_x86_64.whl", hash = "sha256:b82ebccc8c8a36f2094e969560a1b836758481f3dc360ce9a3277c65f374285e", size = 244584 },
    { url = "https://files.pythonhosted.org/packages/1c/9a/47c0449b98e6e7d1be6cbac02f93dd79003234ddc4aaab6ba07a9a7482e2/tomli-2.2.1-cp312-cp312-win32.whl", hash = "sha256:889f80ef92701b9dbb224e49ec87c645ce5df3fa2cc548664eb8a25e03127a98", size = 98875 },
    { url = "https://files.pythonhosted.org/packages/ef/60/9b9638f081c6f1261e2688bd487625cd1e660d0a85bd469e91d8db969734/tomli-2.2.1-cp312-cp312-win_amd64.whl", hash = "sha256:7fc04e92e1d624a4a63c76474610238576942d6b8950a2d7f908a340494e67e4", size = 109418 },
    { url = "https://files.pythonhosted.org/packages/04/90/2ee5f2e0362cb8a0b6499dc44f4d7d48f8fff06d28ba46e6f1eaa61a1388/tomli-2.2.1-cp313-cp313-macosx_10_13_x86_64.whl", hash = "sha256:f4039b9cbc3048b2416cc57ab3bda989a6fcf9b36cf8937f01a6e731b64f80d7", size = 132708 },
    { url = "https://files.pythonhosted.org/packages/c0/ec/46b4108816de6b385141f082ba99e315501ccd0a2ea23db4a100dd3990ea/tomli-2.2.1-cp313-cp313-macosx_11_0_arm64.whl", hash = "sha256:286f0ca2ffeeb5b9bd4fcc8d6c330534323ec51b2f52da063b11c502da16f30c", size = 123582 },
    { url = "https://files.pythonhosted.org/packages/a0/bd/b470466d0137b37b68d24556c38a0cc819e8febe392d5b199dcd7f578365/tomli-2.2.1-cp313-cp313-manylinux_2_17_aarch64.manylinux2014_aarch64.whl", hash = "sha256:a92ef1a44547e894e2a17d24e7557a5e85a9e1d0048b0b5e7541f76c5032cb13", size = 232543 },
    { url = "https://files.pythonhosted.org/packages/d9/e5/82e80ff3b751373f7cead2815bcbe2d51c895b3c990686741a8e56ec42ab/tomli-2.2.1-cp313-cp313-manylinux_2_17_x86_64.manylinux2014_x86_64.whl", hash = "sha256:9316dc65bed1684c9a98ee68759ceaed29d229e985297003e494aa825ebb0281", size = 241691 },
    { url = "https://files.pythonhosted.org/packages/05/7e/2a110bc2713557d6a1bfb06af23dd01e7dde52b6ee7dadc589868f9abfac/tomli-2.2.1-cp313-cp313-manylinux_2_5_i686.manylinux1_i686.manylinux_2_17_i686.manylinux2014_i686.whl", hash = "sha256:e85e99945e688e32d5a35c1ff38ed0b3f41f43fad8df0bdf79f72b2ba7bc5272", size = 251170 },
    { url = "https://files.pythonhosted.org/packages/64/7b/22d713946efe00e0adbcdfd6d1aa119ae03fd0b60ebed51ebb3fa9f5a2e5/tomli-2.2.1-cp313-cp313-musllinux_1_2_aarch64.whl", hash = "sha256:ac065718db92ca818f8d6141b5f66369833d4a80a9d74435a268c52bdfa73140", size = 236530 },
    { url = "https://files.pythonhosted.org/packages/38/31/3a76f67da4b0cf37b742ca76beaf819dca0ebef26d78fc794a576e08accf/tomli-2.2.1-cp313-cp313-musllinux_1_2_i686.whl", hash = "sha256:d920f33822747519673ee656a4b6ac33e382eca9d331c87770faa3eef562aeb2", size = 258666 },
    { url = "https://files.pythonhosted.org/packages/07/10/5af1293da642aded87e8a988753945d0cf7e00a9452d3911dd3bb354c9e2/tomli-2.2.1-cp313-cp313-musllinux_1_2_x86_64.whl", hash = "sha256:a198f10c4d1b1375d7687bc25294306e551bf1abfa4eace6650070a5c1ae2744", size = 243954 },
    { url = "https://files.pythonhosted.org/packages/5b/b9/1ed31d167be802da0fc95020d04cd27b7d7065cc6fbefdd2f9186f60d7bd/tomli-2.2.1-cp313-cp313-win32.whl", hash = "sha256:d3f5614314d758649ab2ab3a62d4f2004c825922f9e370b29416484086b264ec", size = 98724 },
    { url = "https://files.pythonhosted.org/packages/c7/32/b0963458706accd9afcfeb867c0f9175a741bf7b19cd424230714d722198/tomli-2.2.1-cp313-cp313-win_amd64.whl", hash = "sha256:a38aa0308e754b0e3c67e344754dff64999ff9b513e691d0e786265c93583c69", size = 109383 },
    { url = "https://files.pythonhosted.org/packages/6e/c2/61d3e0f47e2b74ef40a68b9e6ad5984f6241a942f7cd3bbfbdbd03861ea9/tomli-2.2.1-py3-none-any.whl", hash = "sha256:cb55c73c5f4408779d0cf3eef9f762b9c9f147a77de7b258bef0a5628adc85cc", size = 14257 },
]

[[package]]
name = "tqdm"
version = "4.67.1"
source = { registry = "https://pypi.org/simple" }
dependencies = [
    { name = "colorama", marker = "sys_platform == 'win32'" },
]
sdist = { url = "https://files.pythonhosted.org/packages/a8/4b/29b4ef32e036bb34e4ab51796dd745cdba7ed47ad142a9f4a1eb8e0c744d/tqdm-4.67.1.tar.gz", hash = "sha256:f8aef9c52c08c13a65f30ea34f4e5aac3fd1a34959879d7e59e63027286627f2", size = 169737 }
wheels = [
    { url = "https://files.pythonhosted.org/packages/d0/30/dc54f88dd4a2b5dc8a0279bdd7270e735851848b762aeb1c1184ed1f6b14/tqdm-4.67.1-py3-none-any.whl", hash = "sha256:26445eca388f82e72884e0d580d5464cd801a3ea01e63e5601bdff9ba6a48de2", size = 78540 },
]

[[package]]
name = "typer"
version = "0.15.2"
source = { registry = "https://pypi.org/simple" }
dependencies = [
    { name = "click" },
    { name = "rich" },
    { name = "shellingham" },
    { name = "typing-extensions" },
]
sdist = { url = "https://files.pythonhosted.org/packages/8b/6f/3991f0f1c7fcb2df31aef28e0594d8d54b05393a0e4e34c65e475c2a5d41/typer-0.15.2.tar.gz", hash = "sha256:ab2fab47533a813c49fe1f16b1a370fd5819099c00b119e0633df65f22144ba5", size = 100711 }
wheels = [
    { url = "https://files.pythonhosted.org/packages/7f/fc/5b29fea8cee020515ca82cc68e3b8e1e34bb19a3535ad854cac9257b414c/typer-0.15.2-py3-none-any.whl", hash = "sha256:46a499c6107d645a9c13f7ee46c5d5096cae6f5fc57dd11eccbbb9ae3e44ddfc", size = 45061 },
]

[[package]]
name = "types-requests"
version = "2.32.0.20250306"
source = { registry = "https://pypi.org/simple" }
dependencies = [
    { name = "urllib3" },
]
sdist = { url = "https://files.pythonhosted.org/packages/09/1a/beaeff79ef9efd186566ba5f0d95b44ae21f6d31e9413bcfbef3489b6ae3/types_requests-2.32.0.20250306.tar.gz", hash = "sha256:0962352694ec5b2f95fda877ee60a159abdf84a0fc6fdace599f20acb41a03d1", size = 23012 }
wheels = [
    { url = "https://files.pythonhosted.org/packages/99/26/645d89f56004aa0ba3b96fec27793e3c7e62b40982ee069e52568922b6db/types_requests-2.32.0.20250306-py3-none-any.whl", hash = "sha256:25f2cbb5c8710b2022f8bbee7b2b66f319ef14aeea2f35d80f18c9dbf3b60a0b", size = 20673 },
]

[[package]]
name = "typing-extensions"
version = "4.12.2"
source = { registry = "https://pypi.org/simple" }
sdist = { url = "https://files.pythonhosted.org/packages/df/db/f35a00659bc03fec321ba8bce9420de607a1d37f8342eee1863174c69557/typing_extensions-4.12.2.tar.gz", hash = "sha256:1a7ead55c7e559dd4dee8856e3a88b41225abfe1ce8df57b7c13915fe121ffb8", size = 85321 }
wheels = [
    { url = "https://files.pythonhosted.org/packages/26/9f/ad63fc0248c5379346306f8668cda6e2e2e9c95e01216d2b8ffd9ff037d0/typing_extensions-4.12.2-py3-none-any.whl", hash = "sha256:04e5ca0351e0f3f85c6853954072df659d0d13fac324d0072316b67d7794700d", size = 37438 },
]

[[package]]
name = "urllib3"
version = "2.3.0"
source = { registry = "https://pypi.org/simple" }
sdist = { url = "https://files.pythonhosted.org/packages/aa/63/e53da845320b757bf29ef6a9062f5c669fe997973f966045cb019c3f4b66/urllib3-2.3.0.tar.gz", hash = "sha256:f8c5449b3cf0861679ce7e0503c7b44b5ec981bec0d1d3795a07f1ba96f0204d", size = 307268 }
wheels = [
    { url = "https://files.pythonhosted.org/packages/c8/19/4ec628951a74043532ca2cf5d97b7b14863931476d117c471e8e2b1eb39f/urllib3-2.3.0-py3-none-any.whl", hash = "sha256:1cee9ad369867bfdbbb48b7dd50374c0967a0bb7710050facf0dd6911440e3df", size = 128369 },
]

[[package]]
name = "uvicorn"
version = "0.34.0"
source = { registry = "https://pypi.org/simple" }
dependencies = [
    { name = "click" },
    { name = "h11" },
    { name = "typing-extensions", marker = "python_full_version < '3.11'" },
]
sdist = { url = "https://files.pythonhosted.org/packages/4b/4d/938bd85e5bf2edeec766267a5015ad969730bb91e31b44021dfe8b22df6c/uvicorn-0.34.0.tar.gz", hash = "sha256:404051050cd7e905de2c9a7e61790943440b3416f49cb409f965d9dcd0fa73e9", size = 76568 }
wheels = [
    { url = "https://files.pythonhosted.org/packages/61/14/33a3a1352cfa71812a3a21e8c9bfb83f60b0011f5e36f2b1399d51928209/uvicorn-0.34.0-py3-none-any.whl", hash = "sha256:023dc038422502fa28a09c7a30bf2b6991512da7dcdb8fd35fe57cfc154126f4", size = 62315 },
]

[[package]]
name = "watchdog"
version = "6.0.0"
source = { registry = "https://pypi.org/simple" }
sdist = { url = "https://files.pythonhosted.org/packages/db/7d/7f3d619e951c88ed75c6037b246ddcf2d322812ee8ea189be89511721d54/watchdog-6.0.0.tar.gz", hash = "sha256:9ddf7c82fda3ae8e24decda1338ede66e1c99883db93711d8fb941eaa2d8c282", size = 131220 }
wheels = [
    { url = "https://files.pythonhosted.org/packages/0c/56/90994d789c61df619bfc5ce2ecdabd5eeff564e1eb47512bd01b5e019569/watchdog-6.0.0-cp310-cp310-macosx_10_9_universal2.whl", hash = "sha256:d1cdb490583ebd691c012b3d6dae011000fe42edb7a82ece80965b42abd61f26", size = 96390 },
    { url = "https://files.pythonhosted.org/packages/55/46/9a67ee697342ddf3c6daa97e3a587a56d6c4052f881ed926a849fcf7371c/watchdog-6.0.0-cp310-cp310-macosx_10_9_x86_64.whl", hash = "sha256:bc64ab3bdb6a04d69d4023b29422170b74681784ffb9463ed4870cf2f3e66112", size = 88389 },
    { url = "https://files.pythonhosted.org/packages/44/65/91b0985747c52064d8701e1075eb96f8c40a79df889e59a399453adfb882/watchdog-6.0.0-cp310-cp310-macosx_11_0_arm64.whl", hash = "sha256:c897ac1b55c5a1461e16dae288d22bb2e412ba9807df8397a635d88f671d36c3", size = 89020 },
    { url = "https://files.pythonhosted.org/packages/e0/24/d9be5cd6642a6aa68352ded4b4b10fb0d7889cb7f45814fb92cecd35f101/watchdog-6.0.0-cp311-cp311-macosx_10_9_universal2.whl", hash = "sha256:6eb11feb5a0d452ee41f824e271ca311a09e250441c262ca2fd7ebcf2461a06c", size = 96393 },
    { url = "https://files.pythonhosted.org/packages/63/7a/6013b0d8dbc56adca7fdd4f0beed381c59f6752341b12fa0886fa7afc78b/watchdog-6.0.0-cp311-cp311-macosx_10_9_x86_64.whl", hash = "sha256:ef810fbf7b781a5a593894e4f439773830bdecb885e6880d957d5b9382a960d2", size = 88392 },
    { url = "https://files.pythonhosted.org/packages/d1/40/b75381494851556de56281e053700e46bff5b37bf4c7267e858640af5a7f/watchdog-6.0.0-cp311-cp311-macosx_11_0_arm64.whl", hash = "sha256:afd0fe1b2270917c5e23c2a65ce50c2a4abb63daafb0d419fde368e272a76b7c", size = 89019 },
    { url = "https://files.pythonhosted.org/packages/39/ea/3930d07dafc9e286ed356a679aa02d777c06e9bfd1164fa7c19c288a5483/watchdog-6.0.0-cp312-cp312-macosx_10_13_universal2.whl", hash = "sha256:bdd4e6f14b8b18c334febb9c4425a878a2ac20efd1e0b231978e7b150f92a948", size = 96471 },
    { url = "https://files.pythonhosted.org/packages/12/87/48361531f70b1f87928b045df868a9fd4e253d9ae087fa4cf3f7113be363/watchdog-6.0.0-cp312-cp312-macosx_10_13_x86_64.whl", hash = "sha256:c7c15dda13c4eb00d6fb6fc508b3c0ed88b9d5d374056b239c4ad1611125c860", size = 88449 },
    { url = "https://files.pythonhosted.org/packages/5b/7e/8f322f5e600812e6f9a31b75d242631068ca8f4ef0582dd3ae6e72daecc8/watchdog-6.0.0-cp312-cp312-macosx_11_0_arm64.whl", hash = "sha256:6f10cb2d5902447c7d0da897e2c6768bca89174d0c6e1e30abec5421af97a5b0", size = 89054 },
    { url = "https://files.pythonhosted.org/packages/68/98/b0345cabdce2041a01293ba483333582891a3bd5769b08eceb0d406056ef/watchdog-6.0.0-cp313-cp313-macosx_10_13_universal2.whl", hash = "sha256:490ab2ef84f11129844c23fb14ecf30ef3d8a6abafd3754a6f75ca1e6654136c", size = 96480 },
    { url = "https://files.pythonhosted.org/packages/85/83/cdf13902c626b28eedef7ec4f10745c52aad8a8fe7eb04ed7b1f111ca20e/watchdog-6.0.0-cp313-cp313-macosx_10_13_x86_64.whl", hash = "sha256:76aae96b00ae814b181bb25b1b98076d5fc84e8a53cd8885a318b42b6d3a5134", size = 88451 },
    { url = "https://files.pythonhosted.org/packages/fe/c4/225c87bae08c8b9ec99030cd48ae9c4eca050a59bf5c2255853e18c87b50/watchdog-6.0.0-cp313-cp313-macosx_11_0_arm64.whl", hash = "sha256:a175f755fc2279e0b7312c0035d52e27211a5bc39719dd529625b1930917345b", size = 89057 },
    { url = "https://files.pythonhosted.org/packages/30/ad/d17b5d42e28a8b91f8ed01cb949da092827afb9995d4559fd448d0472763/watchdog-6.0.0-pp310-pypy310_pp73-macosx_10_15_x86_64.whl", hash = "sha256:c7ac31a19f4545dd92fc25d200694098f42c9a8e391bc00bdd362c5736dbf881", size = 87902 },
    { url = "https://files.pythonhosted.org/packages/5c/ca/c3649991d140ff6ab67bfc85ab42b165ead119c9e12211e08089d763ece5/watchdog-6.0.0-pp310-pypy310_pp73-macosx_11_0_arm64.whl", hash = "sha256:9513f27a1a582d9808cf21a07dae516f0fab1cf2d7683a742c498b93eedabb11", size = 88380 },
    { url = "https://files.pythonhosted.org/packages/a9/c7/ca4bf3e518cb57a686b2feb4f55a1892fd9a3dd13f470fca14e00f80ea36/watchdog-6.0.0-py3-none-manylinux2014_aarch64.whl", hash = "sha256:7607498efa04a3542ae3e05e64da8202e58159aa1fa4acddf7678d34a35d4f13", size = 79079 },
    { url = "https://files.pythonhosted.org/packages/5c/51/d46dc9332f9a647593c947b4b88e2381c8dfc0942d15b8edc0310fa4abb1/watchdog-6.0.0-py3-none-manylinux2014_armv7l.whl", hash = "sha256:9041567ee8953024c83343288ccc458fd0a2d811d6a0fd68c4c22609e3490379", size = 79078 },
    { url = "https://files.pythonhosted.org/packages/d4/57/04edbf5e169cd318d5f07b4766fee38e825d64b6913ca157ca32d1a42267/watchdog-6.0.0-py3-none-manylinux2014_i686.whl", hash = "sha256:82dc3e3143c7e38ec49d61af98d6558288c415eac98486a5c581726e0737c00e", size = 79076 },
    { url = "https://files.pythonhosted.org/packages/ab/cc/da8422b300e13cb187d2203f20b9253e91058aaf7db65b74142013478e66/watchdog-6.0.0-py3-none-manylinux2014_ppc64.whl", hash = "sha256:212ac9b8bf1161dc91bd09c048048a95ca3a4c4f5e5d4a7d1b1a7d5752a7f96f", size = 79077 },
    { url = "https://files.pythonhosted.org/packages/2c/3b/b8964e04ae1a025c44ba8e4291f86e97fac443bca31de8bd98d3263d2fcf/watchdog-6.0.0-py3-none-manylinux2014_ppc64le.whl", hash = "sha256:e3df4cbb9a450c6d49318f6d14f4bbc80d763fa587ba46ec86f99f9e6876bb26", size = 79078 },
    { url = "https://files.pythonhosted.org/packages/62/ae/a696eb424bedff7407801c257d4b1afda455fe40821a2be430e173660e81/watchdog-6.0.0-py3-none-manylinux2014_s390x.whl", hash = "sha256:2cce7cfc2008eb51feb6aab51251fd79b85d9894e98ba847408f662b3395ca3c", size = 79077 },
    { url = "https://files.pythonhosted.org/packages/b5/e8/dbf020b4d98251a9860752a094d09a65e1b436ad181faf929983f697048f/watchdog-6.0.0-py3-none-manylinux2014_x86_64.whl", hash = "sha256:20ffe5b202af80ab4266dcd3e91aae72bf2da48c0d33bdb15c66658e685e94e2", size = 79078 },
    { url = "https://files.pythonhosted.org/packages/07/f6/d0e5b343768e8bcb4cda79f0f2f55051bf26177ecd5651f84c07567461cf/watchdog-6.0.0-py3-none-win32.whl", hash = "sha256:07df1fdd701c5d4c8e55ef6cf55b8f0120fe1aef7ef39a1c6fc6bc2e606d517a", size = 79065 },
    { url = "https://files.pythonhosted.org/packages/db/d9/c495884c6e548fce18a8f40568ff120bc3a4b7b99813081c8ac0c936fa64/watchdog-6.0.0-py3-none-win_amd64.whl", hash = "sha256:cbafb470cf848d93b5d013e2ecb245d4aa1c8fd0504e863ccefa32445359d680", size = 79070 },
    { url = "https://files.pythonhosted.org/packages/33/e8/e40370e6d74ddba47f002a32919d91310d6074130fe4e17dabcafc15cbf1/watchdog-6.0.0-py3-none-win_ia64.whl", hash = "sha256:a1914259fa9e1454315171103c6a30961236f508b9b623eae470268bbcc6a22f", size = 79067 },
]

[[package]]
name = "wrapt"
version = "1.17.2"
source = { registry = "https://pypi.org/simple" }
sdist = { url = "https://files.pythonhosted.org/packages/c3/fc/e91cc220803d7bc4db93fb02facd8461c37364151b8494762cc88b0fbcef/wrapt-1.17.2.tar.gz", hash = "sha256:41388e9d4d1522446fe79d3213196bd9e3b301a336965b9e27ca2788ebd122f3", size = 55531 }
wheels = [
    { url = "https://files.pythonhosted.org/packages/5a/d1/1daec934997e8b160040c78d7b31789f19b122110a75eca3d4e8da0049e1/wrapt-1.17.2-cp310-cp310-macosx_10_9_universal2.whl", hash = "sha256:3d57c572081fed831ad2d26fd430d565b76aa277ed1d30ff4d40670b1c0dd984", size = 53307 },
    { url = "https://files.pythonhosted.org/packages/1b/7b/13369d42651b809389c1a7153baa01d9700430576c81a2f5c5e460df0ed9/wrapt-1.17.2-cp310-cp310-macosx_10_9_x86_64.whl", hash = "sha256:b5e251054542ae57ac7f3fba5d10bfff615b6c2fb09abeb37d2f1463f841ae22", size = 38486 },
    { url = "https://files.pythonhosted.org/packages/62/bf/e0105016f907c30b4bd9e377867c48c34dc9c6c0c104556c9c9126bd89ed/wrapt-1.17.2-cp310-cp310-macosx_11_0_arm64.whl", hash = "sha256:80dd7db6a7cb57ffbc279c4394246414ec99537ae81ffd702443335a61dbf3a7", size = 38777 },
    { url = "https://files.pythonhosted.org/packages/27/70/0f6e0679845cbf8b165e027d43402a55494779295c4b08414097b258ac87/wrapt-1.17.2-cp310-cp310-manylinux_2_17_aarch64.manylinux2014_aarch64.whl", hash = "sha256:0a6e821770cf99cc586d33833b2ff32faebdbe886bd6322395606cf55153246c", size = 83314 },
    { url = "https://files.pythonhosted.org/packages/0f/77/0576d841bf84af8579124a93d216f55d6f74374e4445264cb378a6ed33eb/wrapt-1.17.2-cp310-cp310-manylinux_2_5_i686.manylinux1_i686.manylinux_2_17_i686.manylinux2014_i686.whl", hash = "sha256:b60fb58b90c6d63779cb0c0c54eeb38941bae3ecf7a73c764c52c88c2dcb9d72", size = 74947 },
    { url = "https://files.pythonhosted.org/packages/90/ec/00759565518f268ed707dcc40f7eeec38637d46b098a1f5143bff488fe97/wrapt-1.17.2-cp310-cp310-manylinux_2_5_x86_64.manylinux1_x86_64.manylinux_2_17_x86_64.manylinux2014_x86_64.whl", hash = "sha256:b870b5df5b71d8c3359d21be8f0d6c485fa0ebdb6477dda51a1ea54a9b558061", size = 82778 },
    { url = "https://files.pythonhosted.org/packages/f8/5a/7cffd26b1c607b0b0c8a9ca9d75757ad7620c9c0a9b4a25d3f8a1480fafc/wrapt-1.17.2-cp310-cp310-musllinux_1_2_aarch64.whl", hash = "sha256:4011d137b9955791f9084749cba9a367c68d50ab8d11d64c50ba1688c9b457f2", size = 81716 },
    { url = "https://files.pythonhosted.org/packages/7e/09/dccf68fa98e862df7e6a60a61d43d644b7d095a5fc36dbb591bbd4a1c7b2/wrapt-1.17.2-cp310-cp310-musllinux_1_2_i686.whl", hash = "sha256:1473400e5b2733e58b396a04eb7f35f541e1fb976d0c0724d0223dd607e0f74c", size = 74548 },
    { url = "https://files.pythonhosted.org/packages/b7/8e/067021fa3c8814952c5e228d916963c1115b983e21393289de15128e867e/wrapt-1.17.2-cp310-cp310-musllinux_1_2_x86_64.whl", hash = "sha256:3cedbfa9c940fdad3e6e941db7138e26ce8aad38ab5fe9dcfadfed9db7a54e62", size = 81334 },
    { url = "https://files.pythonhosted.org/packages/4b/0d/9d4b5219ae4393f718699ca1c05f5ebc0c40d076f7e65fd48f5f693294fb/wrapt-1.17.2-cp310-cp310-win32.whl", hash = "sha256:582530701bff1dec6779efa00c516496968edd851fba224fbd86e46cc6b73563", size = 36427 },
    { url = "https://files.pythonhosted.org/packages/72/6a/c5a83e8f61aec1e1aeef939807602fb880e5872371e95df2137142f5c58e/wrapt-1.17.2-cp310-cp310-win_amd64.whl", hash = "sha256:58705da316756681ad3c9c73fd15499aa4d8c69f9fd38dc8a35e06c12468582f", size = 38774 },
    { url = "https://files.pythonhosted.org/packages/cd/f7/a2aab2cbc7a665efab072344a8949a71081eed1d2f451f7f7d2b966594a2/wrapt-1.17.2-cp311-cp311-macosx_10_9_universal2.whl", hash = "sha256:ff04ef6eec3eee8a5efef2401495967a916feaa353643defcc03fc74fe213b58", size = 53308 },
    { url = "https://files.pythonhosted.org/packages/50/ff/149aba8365fdacef52b31a258c4dc1c57c79759c335eff0b3316a2664a64/wrapt-1.17.2-cp311-cp311-macosx_10_9_x86_64.whl", hash = "sha256:4db983e7bca53819efdbd64590ee96c9213894272c776966ca6306b73e4affda", size = 38488 },
    { url = "https://files.pythonhosted.org/packages/65/46/5a917ce85b5c3b490d35c02bf71aedaa9f2f63f2d15d9949cc4ba56e8ba9/wrapt-1.17.2-cp311-cp311-macosx_11_0_arm64.whl", hash = "sha256:9abc77a4ce4c6f2a3168ff34b1da9b0f311a8f1cfd694ec96b0603dff1c79438", size = 38776 },
    { url = "https://files.pythonhosted.org/packages/ca/74/336c918d2915a4943501c77566db41d1bd6e9f4dbc317f356b9a244dfe83/wrapt-1.17.2-cp311-cp311-manylinux_2_17_aarch64.manylinux2014_aarch64.whl", hash = "sha256:0b929ac182f5ace000d459c59c2c9c33047e20e935f8e39371fa6e3b85d56f4a", size = 83776 },
    { url = "https://files.pythonhosted.org/packages/09/99/c0c844a5ccde0fe5761d4305485297f91d67cf2a1a824c5f282e661ec7ff/wrapt-1.17.2-cp311-cp311-manylinux_2_5_i686.manylinux1_i686.manylinux_2_17_i686.manylinux2014_i686.whl", hash = "sha256:f09b286faeff3c750a879d336fb6d8713206fc97af3adc14def0cdd349df6000", size = 75420 },
    { url = "https://files.pythonhosted.org/packages/b4/b0/9fc566b0fe08b282c850063591a756057c3247b2362b9286429ec5bf1721/wrapt-1.17.2-cp311-cp311-manylinux_2_5_x86_64.manylinux1_x86_64.manylinux_2_17_x86_64.manylinux2014_x86_64.whl", hash = "sha256:1a7ed2d9d039bd41e889f6fb9364554052ca21ce823580f6a07c4ec245c1f5d6", size = 83199 },
    { url = "https://files.pythonhosted.org/packages/9d/4b/71996e62d543b0a0bd95dda485219856def3347e3e9380cc0d6cf10cfb2f/wrapt-1.17.2-cp311-cp311-musllinux_1_2_aarch64.whl", hash = "sha256:129a150f5c445165ff941fc02ee27df65940fcb8a22a61828b1853c98763a64b", size = 82307 },
    { url = "https://files.pythonhosted.org/packages/39/35/0282c0d8789c0dc9bcc738911776c762a701f95cfe113fb8f0b40e45c2b9/wrapt-1.17.2-cp311-cp311-musllinux_1_2_i686.whl", hash = "sha256:1fb5699e4464afe5c7e65fa51d4f99e0b2eadcc176e4aa33600a3df7801d6662", size = 75025 },
    { url = "https://files.pythonhosted.org/packages/4f/6d/90c9fd2c3c6fee181feecb620d95105370198b6b98a0770cba090441a828/wrapt-1.17.2-cp311-cp311-musllinux_1_2_x86_64.whl", hash = "sha256:9a2bce789a5ea90e51a02dfcc39e31b7f1e662bc3317979aa7e5538e3a034f72", size = 81879 },
    { url = "https://files.pythonhosted.org/packages/8f/fa/9fb6e594f2ce03ef03eddbdb5f4f90acb1452221a5351116c7c4708ac865/wrapt-1.17.2-cp311-cp311-win32.whl", hash = "sha256:4afd5814270fdf6380616b321fd31435a462019d834f83c8611a0ce7484c7317", size = 36419 },
    { url = "https://files.pythonhosted.org/packages/47/f8/fb1773491a253cbc123c5d5dc15c86041f746ed30416535f2a8df1f4a392/wrapt-1.17.2-cp311-cp311-win_amd64.whl", hash = "sha256:acc130bc0375999da18e3d19e5a86403667ac0c4042a094fefb7eec8ebac7cf3", size = 38773 },
    { url = "https://files.pythonhosted.org/packages/a1/bd/ab55f849fd1f9a58ed7ea47f5559ff09741b25f00c191231f9f059c83949/wrapt-1.17.2-cp312-cp312-macosx_10_13_universal2.whl", hash = "sha256:d5e2439eecc762cd85e7bd37161d4714aa03a33c5ba884e26c81559817ca0925", size = 53799 },
    { url = "https://files.pythonhosted.org/packages/53/18/75ddc64c3f63988f5a1d7e10fb204ffe5762bc663f8023f18ecaf31a332e/wrapt-1.17.2-cp312-cp312-macosx_10_13_x86_64.whl", hash = "sha256:3fc7cb4c1c744f8c05cd5f9438a3caa6ab94ce8344e952d7c45a8ed59dd88392", size = 38821 },
    { url = "https://files.pythonhosted.org/packages/48/2a/97928387d6ed1c1ebbfd4efc4133a0633546bec8481a2dd5ec961313a1c7/wrapt-1.17.2-cp312-cp312-macosx_11_0_arm64.whl", hash = "sha256:8fdbdb757d5390f7c675e558fd3186d590973244fab0c5fe63d373ade3e99d40", size = 38919 },
    { url = "https://files.pythonhosted.org/packages/73/54/3bfe5a1febbbccb7a2f77de47b989c0b85ed3a6a41614b104204a788c20e/wrapt-1.17.2-cp312-cp312-manylinux_2_17_aarch64.manylinux2014_aarch64.whl", hash = "sha256:5bb1d0dbf99411f3d871deb6faa9aabb9d4e744d67dcaaa05399af89d847a91d", size = 88721 },
    { url = "https://files.pythonhosted.org/packages/25/cb/7262bc1b0300b4b64af50c2720ef958c2c1917525238d661c3e9a2b71b7b/wrapt-1.17.2-cp312-cp312-manylinux_2_5_i686.manylinux1_i686.manylinux_2_17_i686.manylinux2014_i686.whl", hash = "sha256:d18a4865f46b8579d44e4fe1e2bcbc6472ad83d98e22a26c963d46e4c125ef0b", size = 80899 },
    { url = "https://files.pythonhosted.org/packages/2a/5a/04cde32b07a7431d4ed0553a76fdb7a61270e78c5fd5a603e190ac389f14/wrapt-1.17.2-cp312-cp312-manylinux_2_5_x86_64.manylinux1_x86_64.manylinux_2_17_x86_64.manylinux2014_x86_64.whl", hash = "sha256:bc570b5f14a79734437cb7b0500376b6b791153314986074486e0b0fa8d71d98", size = 89222 },
    { url = "https://files.pythonhosted.org/packages/09/28/2e45a4f4771fcfb109e244d5dbe54259e970362a311b67a965555ba65026/wrapt-1.17.2-cp312-cp312-musllinux_1_2_aarch64.whl", hash = "sha256:6d9187b01bebc3875bac9b087948a2bccefe464a7d8f627cf6e48b1bbae30f82", size = 86707 },
    { url = "https://files.pythonhosted.org/packages/c6/d2/dcb56bf5f32fcd4bd9aacc77b50a539abdd5b6536872413fd3f428b21bed/wrapt-1.17.2-cp312-cp312-musllinux_1_2_i686.whl", hash = "sha256:9e8659775f1adf02eb1e6f109751268e493c73716ca5761f8acb695e52a756ae", size = 79685 },
    { url = "https://files.pythonhosted.org/packages/80/4e/eb8b353e36711347893f502ce91c770b0b0929f8f0bed2670a6856e667a9/wrapt-1.17.2-cp312-cp312-musllinux_1_2_x86_64.whl", hash = "sha256:e8b2816ebef96d83657b56306152a93909a83f23994f4b30ad4573b00bd11bb9", size = 87567 },
    { url = "https://files.pythonhosted.org/packages/17/27/4fe749a54e7fae6e7146f1c7d914d28ef599dacd4416566c055564080fe2/wrapt-1.17.2-cp312-cp312-win32.whl", hash = "sha256:468090021f391fe0056ad3e807e3d9034e0fd01adcd3bdfba977b6fdf4213ea9", size = 36672 },
    { url = "https://files.pythonhosted.org/packages/15/06/1dbf478ea45c03e78a6a8c4be4fdc3c3bddea5c8de8a93bc971415e47f0f/wrapt-1.17.2-cp312-cp312-win_amd64.whl", hash = "sha256:ec89ed91f2fa8e3f52ae53cd3cf640d6feff92ba90d62236a81e4e563ac0e991", size = 38865 },
    { url = "https://files.pythonhosted.org/packages/ce/b9/0ffd557a92f3b11d4c5d5e0c5e4ad057bd9eb8586615cdaf901409920b14/wrapt-1.17.2-cp313-cp313-macosx_10_13_universal2.whl", hash = "sha256:6ed6ffac43aecfe6d86ec5b74b06a5be33d5bb9243d055141e8cabb12aa08125", size = 53800 },
    { url = "https://files.pythonhosted.org/packages/c0/ef/8be90a0b7e73c32e550c73cfb2fa09db62234227ece47b0e80a05073b375/wrapt-1.17.2-cp313-cp313-macosx_10_13_x86_64.whl", hash = "sha256:35621ae4c00e056adb0009f8e86e28eb4a41a4bfa8f9bfa9fca7d343fe94f998", size = 38824 },
    { url = "https://files.pythonhosted.org/packages/36/89/0aae34c10fe524cce30fe5fc433210376bce94cf74d05b0d68344c8ba46e/wrapt-1.17.2-cp313-cp313-macosx_11_0_arm64.whl", hash = "sha256:a604bf7a053f8362d27eb9fefd2097f82600b856d5abe996d623babd067b1ab5", size = 38920 },
    { url = "https://files.pythonhosted.org/packages/3b/24/11c4510de906d77e0cfb5197f1b1445d4fec42c9a39ea853d482698ac681/wrapt-1.17.2-cp313-cp313-manylinux_2_17_aarch64.manylinux2014_aarch64.whl", hash = "sha256:5cbabee4f083b6b4cd282f5b817a867cf0b1028c54d445b7ec7cfe6505057cf8", size = 88690 },
    { url = "https://files.pythonhosted.org/packages/71/d7/cfcf842291267bf455b3e266c0c29dcb675b5540ee8b50ba1699abf3af45/wrapt-1.17.2-cp313-cp313-manylinux_2_5_i686.manylinux1_i686.manylinux_2_17_i686.manylinux2014_i686.whl", hash = "sha256:49703ce2ddc220df165bd2962f8e03b84c89fee2d65e1c24a7defff6f988f4d6", size = 80861 },
    { url = "https://files.pythonhosted.org/packages/d5/66/5d973e9f3e7370fd686fb47a9af3319418ed925c27d72ce16b791231576d/wrapt-1.17.2-cp313-cp313-manylinux_2_5_x86_64.manylinux1_x86_64.manylinux_2_17_x86_64.manylinux2014_x86_64.whl", hash = "sha256:8112e52c5822fc4253f3901b676c55ddf288614dc7011634e2719718eaa187dc", size = 89174 },
    { url = "https://files.pythonhosted.org/packages/a7/d3/8e17bb70f6ae25dabc1aaf990f86824e4fd98ee9cadf197054e068500d27/wrapt-1.17.2-cp313-cp313-musllinux_1_2_aarch64.whl", hash = "sha256:9fee687dce376205d9a494e9c121e27183b2a3df18037f89d69bd7b35bcf59e2", size = 86721 },
    { url = "https://files.pythonhosted.org/packages/6f/54/f170dfb278fe1c30d0ff864513cff526d624ab8de3254b20abb9cffedc24/wrapt-1.17.2-cp313-cp313-musllinux_1_2_i686.whl", hash = "sha256:18983c537e04d11cf027fbb60a1e8dfd5190e2b60cc27bc0808e653e7b218d1b", size = 79763 },
    { url = "https://files.pythonhosted.org/packages/4a/98/de07243751f1c4a9b15c76019250210dd3486ce098c3d80d5f729cba029c/wrapt-1.17.2-cp313-cp313-musllinux_1_2_x86_64.whl", hash = "sha256:703919b1633412ab54bcf920ab388735832fdcb9f9a00ae49387f0fe67dad504", size = 87585 },
    { url = "https://files.pythonhosted.org/packages/f9/f0/13925f4bd6548013038cdeb11ee2cbd4e37c30f8bfd5db9e5a2a370d6e20/wrapt-1.17.2-cp313-cp313-win32.whl", hash = "sha256:abbb9e76177c35d4e8568e58650aa6926040d6a9f6f03435b7a522bf1c487f9a", size = 36676 },
    { url = "https://files.pythonhosted.org/packages/bf/ae/743f16ef8c2e3628df3ddfd652b7d4c555d12c84b53f3d8218498f4ade9b/wrapt-1.17.2-cp313-cp313-win_amd64.whl", hash = "sha256:69606d7bb691b50a4240ce6b22ebb319c1cfb164e5f6569835058196e0f3a845", size = 38871 },
    { url = "https://files.pythonhosted.org/packages/3d/bc/30f903f891a82d402ffb5fda27ec1d621cc97cb74c16fea0b6141f1d4e87/wrapt-1.17.2-cp313-cp313t-macosx_10_13_universal2.whl", hash = "sha256:4a721d3c943dae44f8e243b380cb645a709ba5bd35d3ad27bc2ed947e9c68192", size = 56312 },
    { url = "https://files.pythonhosted.org/packages/8a/04/c97273eb491b5f1c918857cd26f314b74fc9b29224521f5b83f872253725/wrapt-1.17.2-cp313-cp313t-macosx_10_13_x86_64.whl", hash = "sha256:766d8bbefcb9e00c3ac3b000d9acc51f1b399513f44d77dfe0eb026ad7c9a19b", size = 40062 },
    { url = "https://files.pythonhosted.org/packages/4e/ca/3b7afa1eae3a9e7fefe499db9b96813f41828b9fdb016ee836c4c379dadb/wrapt-1.17.2-cp313-cp313t-macosx_11_0_arm64.whl", hash = "sha256:e496a8ce2c256da1eb98bd15803a79bee00fc351f5dfb9ea82594a3f058309e0", size = 40155 },
    { url = "https://files.pythonhosted.org/packages/89/be/7c1baed43290775cb9030c774bc53c860db140397047cc49aedaf0a15477/wrapt-1.17.2-cp313-cp313t-manylinux_2_17_aarch64.manylinux2014_aarch64.whl", hash = "sha256:40d615e4fe22f4ad3528448c193b218e077656ca9ccb22ce2cb20db730f8d306", size = 113471 },
    { url = "https://files.pythonhosted.org/packages/32/98/4ed894cf012b6d6aae5f5cc974006bdeb92f0241775addad3f8cd6ab71c8/wrapt-1.17.2-cp313-cp313t-manylinux_2_5_i686.manylinux1_i686.manylinux_2_17_i686.manylinux2014_i686.whl", hash = "sha256:a5aaeff38654462bc4b09023918b7f21790efb807f54c000a39d41d69cf552cb", size = 101208 },
    { url = "https://files.pythonhosted.org/packages/ea/fd/0c30f2301ca94e655e5e057012e83284ce8c545df7661a78d8bfca2fac7a/wrapt-1.17.2-cp313-cp313t-manylinux_2_5_x86_64.manylinux1_x86_64.manylinux_2_17_x86_64.manylinux2014_x86_64.whl", hash = "sha256:9a7d15bbd2bc99e92e39f49a04653062ee6085c0e18b3b7512a4f2fe91f2d681", size = 109339 },
    { url = "https://files.pythonhosted.org/packages/75/56/05d000de894c4cfcb84bcd6b1df6214297b8089a7bd324c21a4765e49b14/wrapt-1.17.2-cp313-cp313t-musllinux_1_2_aarch64.whl", hash = "sha256:e3890b508a23299083e065f435a492b5435eba6e304a7114d2f919d400888cc6", size = 110232 },
    { url = "https://files.pythonhosted.org/packages/53/f8/c3f6b2cf9b9277fb0813418e1503e68414cd036b3b099c823379c9575e6d/wrapt-1.17.2-cp313-cp313t-musllinux_1_2_i686.whl", hash = "sha256:8c8b293cd65ad716d13d8dd3624e42e5a19cc2a2f1acc74b30c2c13f15cb61a6", size = 100476 },
    { url = "https://files.pythonhosted.org/packages/a7/b1/0bb11e29aa5139d90b770ebbfa167267b1fc548d2302c30c8f7572851738/wrapt-1.17.2-cp313-cp313t-musllinux_1_2_x86_64.whl", hash = "sha256:4c82b8785d98cdd9fed4cac84d765d234ed3251bd6afe34cb7ac523cb93e8b4f", size = 106377 },
    { url = "https://files.pythonhosted.org/packages/6a/e1/0122853035b40b3f333bbb25f1939fc1045e21dd518f7f0922b60c156f7c/wrapt-1.17.2-cp313-cp313t-win32.whl", hash = "sha256:13e6afb7fe71fe7485a4550a8844cc9ffbe263c0f1a1eea569bc7091d4898555", size = 37986 },
    { url = "https://files.pythonhosted.org/packages/09/5e/1655cf481e079c1f22d0cabdd4e51733679932718dc23bf2db175f329b76/wrapt-1.17.2-cp313-cp313t-win_amd64.whl", hash = "sha256:eaf675418ed6b3b31c7a989fd007fa7c3be66ce14e5c3b27336383604c9da85c", size = 40750 },
    { url = "https://files.pythonhosted.org/packages/2d/82/f56956041adef78f849db6b289b282e72b55ab8045a75abad81898c28d19/wrapt-1.17.2-py3-none-any.whl", hash = "sha256:b18f2d1533a71f069c7f82d524a52599053d4c7166e9dd374ae2136b7f40f7c8", size = 23594 },
]

[[package]]
name = "yarl"
version = "1.18.3"
source = { registry = "https://pypi.org/simple" }
dependencies = [
    { name = "idna" },
    { name = "multidict" },
    { name = "propcache" },
]
sdist = { url = "https://files.pythonhosted.org/packages/b7/9d/4b94a8e6d2b51b599516a5cb88e5bc99b4d8d4583e468057eaa29d5f0918/yarl-1.18.3.tar.gz", hash = "sha256:ac1801c45cbf77b6c99242eeff4fffb5e4e73a800b5c4ad4fc0be5def634d2e1", size = 181062 }
wheels = [
    { url = "https://files.pythonhosted.org/packages/d2/98/e005bc608765a8a5569f58e650961314873c8469c333616eb40bff19ae97/yarl-1.18.3-cp310-cp310-macosx_10_9_universal2.whl", hash = "sha256:7df647e8edd71f000a5208fe6ff8c382a1de8edfbccdbbfe649d263de07d8c34", size = 141458 },
    { url = "https://files.pythonhosted.org/packages/df/5d/f8106b263b8ae8a866b46d9be869ac01f9b3fb7f2325f3ecb3df8003f796/yarl-1.18.3-cp310-cp310-macosx_10_9_x86_64.whl", hash = "sha256:c69697d3adff5aa4f874b19c0e4ed65180ceed6318ec856ebc423aa5850d84f7", size = 94365 },
    { url = "https://files.pythonhosted.org/packages/56/3e/d8637ddb9ba69bf851f765a3ee288676f7cf64fb3be13760c18cbc9d10bd/yarl-1.18.3-cp310-cp310-macosx_11_0_arm64.whl", hash = "sha256:602d98f2c2d929f8e697ed274fbadc09902c4025c5a9963bf4e9edfc3ab6f7ed", size = 92181 },
    { url = "https://files.pythonhosted.org/packages/76/f9/d616a5c2daae281171de10fba41e1c0e2d8207166fc3547252f7d469b4e1/yarl-1.18.3-cp310-cp310-manylinux_2_17_aarch64.manylinux2014_aarch64.whl", hash = "sha256:c654d5207c78e0bd6d749f6dae1dcbbfde3403ad3a4b11f3c5544d9906969dde", size = 315349 },
    { url = "https://files.pythonhosted.org/packages/bb/b4/3ea5e7b6f08f698b3769a06054783e434f6d59857181b5c4e145de83f59b/yarl-1.18.3-cp310-cp310-manylinux_2_17_ppc64le.manylinux2014_ppc64le.whl", hash = "sha256:5094d9206c64181d0f6e76ebd8fb2f8fe274950a63890ee9e0ebfd58bf9d787b", size = 330494 },
    { url = "https://files.pythonhosted.org/packages/55/f1/e0fc810554877b1b67420568afff51b967baed5b53bcc983ab164eebf9c9/yarl-1.18.3-cp310-cp310-manylinux_2_17_s390x.manylinux2014_s390x.whl", hash = "sha256:35098b24e0327fc4ebdc8ffe336cee0a87a700c24ffed13161af80124b7dc8e5", size = 326927 },
    { url = "https://files.pythonhosted.org/packages/a9/42/b1753949b327b36f210899f2dd0a0947c0c74e42a32de3f8eb5c7d93edca/yarl-1.18.3-cp310-cp310-manylinux_2_17_x86_64.manylinux2014_x86_64.whl", hash = "sha256:3236da9272872443f81fedc389bace88408f64f89f75d1bdb2256069a8730ccc", size = 319703 },
    { url = "https://files.pythonhosted.org/packages/f0/6d/e87c62dc9635daefb064b56f5c97df55a2e9cc947a2b3afd4fd2f3b841c7/yarl-1.18.3-cp310-cp310-manylinux_2_5_i686.manylinux1_i686.manylinux_2_17_i686.manylinux2014_i686.whl", hash = "sha256:e2c08cc9b16f4f4bc522771d96734c7901e7ebef70c6c5c35dd0f10845270bcd", size = 310246 },
    { url = "https://files.pythonhosted.org/packages/e3/ef/e2e8d1785cdcbd986f7622d7f0098205f3644546da7919c24b95790ec65a/yarl-1.18.3-cp310-cp310-musllinux_1_2_aarch64.whl", hash = "sha256:80316a8bd5109320d38eef8833ccf5f89608c9107d02d2a7f985f98ed6876990", size = 319730 },
    { url = "https://files.pythonhosted.org/packages/fc/15/8723e22345bc160dfde68c4b3ae8b236e868f9963c74015f1bc8a614101c/yarl-1.18.3-cp310-cp310-musllinux_1_2_armv7l.whl", hash = "sha256:c1e1cc06da1491e6734f0ea1e6294ce00792193c463350626571c287c9a704db", size = 321681 },
    { url = "https://files.pythonhosted.org/packages/86/09/bf764e974f1516efa0ae2801494a5951e959f1610dd41edbfc07e5e0f978/yarl-1.18.3-cp310-cp310-musllinux_1_2_i686.whl", hash = "sha256:fea09ca13323376a2fdfb353a5fa2e59f90cd18d7ca4eaa1fd31f0a8b4f91e62", size = 324812 },
    { url = "https://files.pythonhosted.org/packages/f6/4c/20a0187e3b903c97d857cf0272d687c1b08b03438968ae8ffc50fe78b0d6/yarl-1.18.3-cp310-cp310-musllinux_1_2_ppc64le.whl", hash = "sha256:e3b9fd71836999aad54084906f8663dffcd2a7fb5cdafd6c37713b2e72be1760", size = 337011 },
    { url = "https://files.pythonhosted.org/packages/c9/71/6244599a6e1cc4c9f73254a627234e0dad3883ece40cc33dce6265977461/yarl-1.18.3-cp310-cp310-musllinux_1_2_s390x.whl", hash = "sha256:757e81cae69244257d125ff31663249b3013b5dc0a8520d73694aed497fb195b", size = 338132 },
    { url = "https://files.pythonhosted.org/packages/af/f5/e0c3efaf74566c4b4a41cb76d27097df424052a064216beccae8d303c90f/yarl-1.18.3-cp310-cp310-musllinux_1_2_x86_64.whl", hash = "sha256:b1771de9944d875f1b98a745bc547e684b863abf8f8287da8466cf470ef52690", size = 331849 },
    { url = "https://files.pythonhosted.org/packages/8a/b8/3d16209c2014c2f98a8f658850a57b716efb97930aebf1ca0d9325933731/yarl-1.18.3-cp310-cp310-win32.whl", hash = "sha256:8874027a53e3aea659a6d62751800cf6e63314c160fd607489ba5c2edd753cf6", size = 84309 },
    { url = "https://files.pythonhosted.org/packages/fd/b7/2e9a5b18eb0fe24c3a0e8bae994e812ed9852ab4fd067c0107fadde0d5f0/yarl-1.18.3-cp310-cp310-win_amd64.whl", hash = "sha256:93b2e109287f93db79210f86deb6b9bbb81ac32fc97236b16f7433db7fc437d8", size = 90484 },
    { url = "https://files.pythonhosted.org/packages/40/93/282b5f4898d8e8efaf0790ba6d10e2245d2c9f30e199d1a85cae9356098c/yarl-1.18.3-cp311-cp311-macosx_10_9_universal2.whl", hash = "sha256:8503ad47387b8ebd39cbbbdf0bf113e17330ffd339ba1144074da24c545f0069", size = 141555 },
    { url = "https://files.pythonhosted.org/packages/6d/9c/0a49af78df099c283ca3444560f10718fadb8a18dc8b3edf8c7bd9fd7d89/yarl-1.18.3-cp311-cp311-macosx_10_9_x86_64.whl", hash = "sha256:02ddb6756f8f4517a2d5e99d8b2f272488e18dd0bfbc802f31c16c6c20f22193", size = 94351 },
    { url = "https://files.pythonhosted.org/packages/5a/a1/205ab51e148fdcedad189ca8dd587794c6f119882437d04c33c01a75dece/yarl-1.18.3-cp311-cp311-macosx_11_0_arm64.whl", hash = "sha256:67a283dd2882ac98cc6318384f565bffc751ab564605959df4752d42483ad889", size = 92286 },
    { url = "https://files.pythonhosted.org/packages/ed/fe/88b690b30f3f59275fb674f5f93ddd4a3ae796c2b62e5bb9ece8a4914b83/yarl-1.18.3-cp311-cp311-manylinux_2_17_aarch64.manylinux2014_aarch64.whl", hash = "sha256:d980e0325b6eddc81331d3f4551e2a333999fb176fd153e075c6d1c2530aa8a8", size = 340649 },
    { url = "https://files.pythonhosted.org/packages/07/eb/3b65499b568e01f36e847cebdc8d7ccb51fff716dbda1ae83c3cbb8ca1c9/yarl-1.18.3-cp311-cp311-manylinux_2_17_ppc64le.manylinux2014_ppc64le.whl", hash = "sha256:b643562c12680b01e17239be267bc306bbc6aac1f34f6444d1bded0c5ce438ca", size = 356623 },
    { url = "https://files.pythonhosted.org/packages/33/46/f559dc184280b745fc76ec6b1954de2c55595f0ec0a7614238b9ebf69618/yarl-1.18.3-cp311-cp311-manylinux_2_17_s390x.manylinux2014_s390x.whl", hash = "sha256:c017a3b6df3a1bd45b9fa49a0f54005e53fbcad16633870104b66fa1a30a29d8", size = 354007 },
    { url = "https://files.pythonhosted.org/packages/af/ba/1865d85212351ad160f19fb99808acf23aab9a0f8ff31c8c9f1b4d671fc9/yarl-1.18.3-cp311-cp311-manylinux_2_17_x86_64.manylinux2014_x86_64.whl", hash = "sha256:75674776d96d7b851b6498f17824ba17849d790a44d282929c42dbb77d4f17ae", size = 344145 },
    { url = "https://files.pythonhosted.org/packages/94/cb/5c3e975d77755d7b3d5193e92056b19d83752ea2da7ab394e22260a7b824/yarl-1.18.3-cp311-cp311-manylinux_2_5_i686.manylinux1_i686.manylinux_2_17_i686.manylinux2014_i686.whl", hash = "sha256:ccaa3a4b521b780a7e771cc336a2dba389a0861592bbce09a476190bb0c8b4b3", size = 336133 },
    { url = "https://files.pythonhosted.org/packages/19/89/b77d3fd249ab52a5c40859815765d35c91425b6bb82e7427ab2f78f5ff55/yarl-1.18.3-cp311-cp311-musllinux_1_2_aarch64.whl", hash = "sha256:2d06d3005e668744e11ed80812e61efd77d70bb7f03e33c1598c301eea20efbb", size = 347967 },
    { url = "https://files.pythonhosted.org/packages/35/bd/f6b7630ba2cc06c319c3235634c582a6ab014d52311e7d7c22f9518189b5/yarl-1.18.3-cp311-cp311-musllinux_1_2_armv7l.whl", hash = "sha256:9d41beda9dc97ca9ab0b9888cb71f7539124bc05df02c0cff6e5acc5a19dcc6e", size = 346397 },
    { url = "https://files.pythonhosted.org/packages/18/1a/0b4e367d5a72d1f095318344848e93ea70da728118221f84f1bf6c1e39e7/yarl-1.18.3-cp311-cp311-musllinux_1_2_i686.whl", hash = "sha256:ba23302c0c61a9999784e73809427c9dbedd79f66a13d84ad1b1943802eaaf59", size = 350206 },
    { url = "https://files.pythonhosted.org/packages/b5/cf/320fff4367341fb77809a2d8d7fe75b5d323a8e1b35710aafe41fdbf327b/yarl-1.18.3-cp311-cp311-musllinux_1_2_ppc64le.whl", hash = "sha256:6748dbf9bfa5ba1afcc7556b71cda0d7ce5f24768043a02a58846e4a443d808d", size = 362089 },
    { url = "https://files.pythonhosted.org/packages/57/cf/aadba261d8b920253204085268bad5e8cdd86b50162fcb1b10c10834885a/yarl-1.18.3-cp311-cp311-musllinux_1_2_s390x.whl", hash = "sha256:0b0cad37311123211dc91eadcb322ef4d4a66008d3e1bdc404808992260e1a0e", size = 366267 },
    { url = "https://files.pythonhosted.org/packages/54/58/fb4cadd81acdee6dafe14abeb258f876e4dd410518099ae9a35c88d8097c/yarl-1.18.3-cp311-cp311-musllinux_1_2_x86_64.whl", hash = "sha256:0fb2171a4486bb075316ee754c6d8382ea6eb8b399d4ec62fde2b591f879778a", size = 359141 },
    { url = "https://files.pythonhosted.org/packages/9a/7a/4c571597589da4cd5c14ed2a0b17ac56ec9ee7ee615013f74653169e702d/yarl-1.18.3-cp311-cp311-win32.whl", hash = "sha256:61b1a825a13bef4a5f10b1885245377d3cd0bf87cba068e1d9a88c2ae36880e1", size = 84402 },
    { url = "https://files.pythonhosted.org/packages/ae/7b/8600250b3d89b625f1121d897062f629883c2f45339623b69b1747ec65fa/yarl-1.18.3-cp311-cp311-win_amd64.whl", hash = "sha256:b9d60031cf568c627d028239693fd718025719c02c9f55df0a53e587aab951b5", size = 91030 },
    { url = "https://files.pythonhosted.org/packages/33/85/bd2e2729752ff4c77338e0102914897512e92496375e079ce0150a6dc306/yarl-1.18.3-cp312-cp312-macosx_10_13_universal2.whl", hash = "sha256:1dd4bdd05407ced96fed3d7f25dbbf88d2ffb045a0db60dbc247f5b3c5c25d50", size = 142644 },
    { url = "https://files.pythonhosted.org/packages/ff/74/1178322cc0f10288d7eefa6e4a85d8d2e28187ccab13d5b844e8b5d7c88d/yarl-1.18.3-cp312-cp312-macosx_10_13_x86_64.whl", hash = "sha256:7c33dd1931a95e5d9a772d0ac5e44cac8957eaf58e3c8da8c1414de7dd27c576", size = 94962 },
    { url = "https://files.pythonhosted.org/packages/be/75/79c6acc0261e2c2ae8a1c41cf12265e91628c8c58ae91f5ff59e29c0787f/yarl-1.18.3-cp312-cp312-macosx_11_0_arm64.whl", hash = "sha256:25b411eddcfd56a2f0cd6a384e9f4f7aa3efee14b188de13048c25b5e91f1640", size = 92795 },
    { url = "https://files.pythonhosted.org/packages/6b/32/927b2d67a412c31199e83fefdce6e645247b4fb164aa1ecb35a0f9eb2058/yarl-1.18.3-cp312-cp312-manylinux_2_17_aarch64.manylinux2014_aarch64.whl", hash = "sha256:436c4fc0a4d66b2badc6c5fc5ef4e47bb10e4fd9bf0c79524ac719a01f3607c2", size = 332368 },
    { url = "https://files.pythonhosted.org/packages/19/e5/859fca07169d6eceeaa4fde1997c91d8abde4e9a7c018e371640c2da2b71/yarl-1.18.3-cp312-cp312-manylinux_2_17_ppc64le.manylinux2014_ppc64le.whl", hash = "sha256:e35ef8683211db69ffe129a25d5634319a677570ab6b2eba4afa860f54eeaf75", size = 342314 },
    { url = "https://files.pythonhosted.org/packages/08/75/76b63ccd91c9e03ab213ef27ae6add2e3400e77e5cdddf8ed2dbc36e3f21/yarl-1.18.3-cp312-cp312-manylinux_2_17_s390x.manylinux2014_s390x.whl", hash = "sha256:84b2deecba4a3f1a398df819151eb72d29bfeb3b69abb145a00ddc8d30094512", size = 341987 },
    { url = "https://files.pythonhosted.org/packages/1a/e1/a097d5755d3ea8479a42856f51d97eeff7a3a7160593332d98f2709b3580/yarl-1.18.3-cp312-cp312-manylinux_2_17_x86_64.manylinux2014_x86_64.whl", hash = "sha256:00e5a1fea0fd4f5bfa7440a47eff01d9822a65b4488f7cff83155a0f31a2ecba", size = 336914 },
    { url = "https://files.pythonhosted.org/packages/0b/42/e1b4d0e396b7987feceebe565286c27bc085bf07d61a59508cdaf2d45e63/yarl-1.18.3-cp312-cp312-manylinux_2_5_i686.manylinux1_i686.manylinux_2_17_i686.manylinux2014_i686.whl", hash = "sha256:d0e883008013c0e4aef84dcfe2a0b172c4d23c2669412cf5b3371003941f72bb", size = 325765 },
    { url = "https://files.pythonhosted.org/packages/7e/18/03a5834ccc9177f97ca1bbb245b93c13e58e8225276f01eedc4cc98ab820/yarl-1.18.3-cp312-cp312-musllinux_1_2_aarch64.whl", hash = "sha256:5a3f356548e34a70b0172d8890006c37be92995f62d95a07b4a42e90fba54272", size = 344444 },
    { url = "https://files.pythonhosted.org/packages/c8/03/a713633bdde0640b0472aa197b5b86e90fbc4c5bc05b727b714cd8a40e6d/yarl-1.18.3-cp312-cp312-musllinux_1_2_armv7l.whl", hash = "sha256:ccd17349166b1bee6e529b4add61727d3f55edb7babbe4069b5764c9587a8cc6", size = 340760 },
    { url = "https://files.pythonhosted.org/packages/eb/99/f6567e3f3bbad8fd101886ea0276c68ecb86a2b58be0f64077396cd4b95e/yarl-1.18.3-cp312-cp312-musllinux_1_2_i686.whl", hash = "sha256:b958ddd075ddba5b09bb0be8a6d9906d2ce933aee81100db289badbeb966f54e", size = 346484 },
    { url = "https://files.pythonhosted.org/packages/8e/a9/84717c896b2fc6cb15bd4eecd64e34a2f0a9fd6669e69170c73a8b46795a/yarl-1.18.3-cp312-cp312-musllinux_1_2_ppc64le.whl", hash = "sha256:c7d79f7d9aabd6011004e33b22bc13056a3e3fb54794d138af57f5ee9d9032cb", size = 359864 },
    { url = "https://files.pythonhosted.org/packages/1e/2e/d0f5f1bef7ee93ed17e739ec8dbcb47794af891f7d165fa6014517b48169/yarl-1.18.3-cp312-cp312-musllinux_1_2_s390x.whl", hash = "sha256:4891ed92157e5430874dad17b15eb1fda57627710756c27422200c52d8a4e393", size = 364537 },
    { url = "https://files.pythonhosted.org/packages/97/8a/568d07c5d4964da5b02621a517532adb8ec5ba181ad1687191fffeda0ab6/yarl-1.18.3-cp312-cp312-musllinux_1_2_x86_64.whl", hash = "sha256:ce1af883b94304f493698b00d0f006d56aea98aeb49d75ec7d98cd4a777e9285", size = 357861 },
    { url = "https://files.pythonhosted.org/packages/7d/e3/924c3f64b6b3077889df9a1ece1ed8947e7b61b0a933f2ec93041990a677/yarl-1.18.3-cp312-cp312-win32.whl", hash = "sha256:f91c4803173928a25e1a55b943c81f55b8872f0018be83e3ad4938adffb77dd2", size = 84097 },
    { url = "https://files.pythonhosted.org/packages/34/45/0e055320daaabfc169b21ff6174567b2c910c45617b0d79c68d7ab349b02/yarl-1.18.3-cp312-cp312-win_amd64.whl", hash = "sha256:7e2ee16578af3b52ac2f334c3b1f92262f47e02cc6193c598502bd46f5cd1477", size = 90399 },
    { url = "https://files.pythonhosted.org/packages/30/c7/c790513d5328a8390be8f47be5d52e141f78b66c6c48f48d241ca6bd5265/yarl-1.18.3-cp313-cp313-macosx_10_13_universal2.whl", hash = "sha256:90adb47ad432332d4f0bc28f83a5963f426ce9a1a8809f5e584e704b82685dcb", size = 140789 },
    { url = "https://files.pythonhosted.org/packages/30/aa/a2f84e93554a578463e2edaaf2300faa61c8701f0898725842c704ba5444/yarl-1.18.3-cp313-cp313-macosx_10_13_x86_64.whl", hash = "sha256:913829534200eb0f789d45349e55203a091f45c37a2674678744ae52fae23efa", size = 94144 },
    { url = "https://files.pythonhosted.org/packages/c6/fc/d68d8f83714b221a85ce7866832cba36d7c04a68fa6a960b908c2c84f325/yarl-1.18.3-cp313-cp313-macosx_11_0_arm64.whl", hash = "sha256:ef9f7768395923c3039055c14334ba4d926f3baf7b776c923c93d80195624782", size = 91974 },
    { url = "https://files.pythonhosted.org/packages/56/4e/d2563d8323a7e9a414b5b25341b3942af5902a2263d36d20fb17c40411e2/yarl-1.18.3-cp313-cp313-manylinux_2_17_aarch64.manylinux2014_aarch64.whl", hash = "sha256:88a19f62ff30117e706ebc9090b8ecc79aeb77d0b1f5ec10d2d27a12bc9f66d0", size = 333587 },
    { url = "https://files.pythonhosted.org/packages/25/c9/cfec0bc0cac8d054be223e9f2c7909d3e8442a856af9dbce7e3442a8ec8d/yarl-1.18.3-cp313-cp313-manylinux_2_17_ppc64le.manylinux2014_ppc64le.whl", hash = "sha256:e17c9361d46a4d5addf777c6dd5eab0715a7684c2f11b88c67ac37edfba6c482", size = 344386 },
    { url = "https://files.pythonhosted.org/packages/ab/5d/4c532190113b25f1364d25f4c319322e86232d69175b91f27e3ebc2caf9a/yarl-1.18.3-cp313-cp313-manylinux_2_17_s390x.manylinux2014_s390x.whl", hash = "sha256:1a74a13a4c857a84a845505fd2d68e54826a2cd01935a96efb1e9d86c728e186", size = 345421 },
    { url = "https://files.pythonhosted.org/packages/23/d1/6cdd1632da013aa6ba18cee4d750d953104a5e7aac44e249d9410a972bf5/yarl-1.18.3-cp313-cp313-manylinux_2_17_x86_64.manylinux2014_x86_64.whl", hash = "sha256:41f7ce59d6ee7741af71d82020346af364949314ed3d87553763a2df1829cc58", size = 339384 },
    { url = "https://files.pythonhosted.org/packages/9a/c4/6b3c39bec352e441bd30f432cda6ba51681ab19bb8abe023f0d19777aad1/yarl-1.18.3-cp313-cp313-manylinux_2_5_i686.manylinux1_i686.manylinux_2_17_i686.manylinux2014_i686.whl", hash = "sha256:f52a265001d830bc425f82ca9eabda94a64a4d753b07d623a9f2863fde532b53", size = 326689 },
    { url = "https://files.pythonhosted.org/packages/23/30/07fb088f2eefdc0aa4fc1af4e3ca4eb1a3aadd1ce7d866d74c0f124e6a85/yarl-1.18.3-cp313-cp313-musllinux_1_2_aarch64.whl", hash = "sha256:82123d0c954dc58db301f5021a01854a85bf1f3bb7d12ae0c01afc414a882ca2", size = 345453 },
    { url = "https://files.pythonhosted.org/packages/63/09/d54befb48f9cd8eec43797f624ec37783a0266855f4930a91e3d5c7717f8/yarl-1.18.3-cp313-cp313-musllinux_1_2_armv7l.whl", hash = "sha256:2ec9bbba33b2d00999af4631a3397d1fd78290c48e2a3e52d8dd72db3a067ac8", size = 341872 },
    { url = "https://files.pythonhosted.org/packages/91/26/fd0ef9bf29dd906a84b59f0cd1281e65b0c3e08c6aa94b57f7d11f593518/yarl-1.18.3-cp313-cp313-musllinux_1_2_i686.whl", hash = "sha256:fbd6748e8ab9b41171bb95c6142faf068f5ef1511935a0aa07025438dd9a9bc1", size = 347497 },
    { url = "https://files.pythonhosted.org/packages/d9/b5/14ac7a256d0511b2ac168d50d4b7d744aea1c1aa20c79f620d1059aab8b2/yarl-1.18.3-cp313-cp313-musllinux_1_2_ppc64le.whl", hash = "sha256:877d209b6aebeb5b16c42cbb377f5f94d9e556626b1bfff66d7b0d115be88d0a", size = 359981 },
    { url = "https://files.pythonhosted.org/packages/ca/b3/d493221ad5cbd18bc07e642894030437e405e1413c4236dd5db6e46bcec9/yarl-1.18.3-cp313-cp313-musllinux_1_2_s390x.whl", hash = "sha256:b464c4ab4bfcb41e3bfd3f1c26600d038376c2de3297760dfe064d2cb7ea8e10", size = 366229 },
    { url = "https://files.pythonhosted.org/packages/04/56/6a3e2a5d9152c56c346df9b8fb8edd2c8888b1e03f96324d457e5cf06d34/yarl-1.18.3-cp313-cp313-musllinux_1_2_x86_64.whl", hash = "sha256:8d39d351e7faf01483cc7ff7c0213c412e38e5a340238826be7e0e4da450fdc8", size = 360383 },
    { url = "https://files.pythonhosted.org/packages/fd/b7/4b3c7c7913a278d445cc6284e59b2e62fa25e72758f888b7a7a39eb8423f/yarl-1.18.3-cp313-cp313-win32.whl", hash = "sha256:61ee62ead9b68b9123ec24bc866cbef297dd266175d53296e2db5e7f797f902d", size = 310152 },
    { url = "https://files.pythonhosted.org/packages/f5/d5/688db678e987c3e0fb17867970700b92603cadf36c56e5fb08f23e822a0c/yarl-1.18.3-cp313-cp313-win_amd64.whl", hash = "sha256:578e281c393af575879990861823ef19d66e2b1d0098414855dd367e234f5b3c", size = 315723 },
    { url = "https://files.pythonhosted.org/packages/f5/4b/a06e0ec3d155924f77835ed2d167ebd3b211a7b0853da1cf8d8414d784ef/yarl-1.18.3-py3-none-any.whl", hash = "sha256:b57f4f58099328dfb26c6a771d09fb20dbbae81d20cfb66141251ea063bd101b", size = 45109 },
]

[[package]]
name = "zipp"
version = "3.21.0"
source = { registry = "https://pypi.org/simple" }
sdist = { url = "https://files.pythonhosted.org/packages/3f/50/bad581df71744867e9468ebd0bcd6505de3b275e06f202c2cb016e3ff56f/zipp-3.21.0.tar.gz", hash = "sha256:2c9958f6430a2040341a52eb608ed6dd93ef4392e02ffe219417c1b28b5dd1f4", size = 24545 }
wheels = [
    { url = "https://files.pythonhosted.org/packages/b7/1a/7e4798e9339adc931158c9d69ecc34f5e6791489d469f5e50ec15e35f458/zipp-3.21.0-py3-none-any.whl", hash = "sha256:ac1bbe05fd2991f160ebce24ffbac5f6d11d83dc90891255885223d42b3cd931", size = 9630 },
]<|MERGE_RESOLUTION|>--- conflicted
+++ resolved
@@ -1197,12 +1197,8 @@
 [package.metadata]
 requires-dist = [
     { name = "griffe", specifier = ">=1.5.6,<2" },
-<<<<<<< HEAD
     { name = "mcp-agent", specifier = ">=0.0.8" },
-    { name = "openai", specifier = ">=1.66.0" },
-=======
     { name = "openai", specifier = ">=1.66.2" },
->>>>>>> b6c95722
     { name = "pydantic", specifier = ">=2.10,<3" },
     { name = "requests", specifier = ">=2.0,<3" },
     { name = "types-requests", specifier = ">=2.0,<3" },
