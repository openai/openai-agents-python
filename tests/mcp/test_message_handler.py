import contextlib

import anyio
import pytest
from mcp.client.session import MessageHandlerFnT
from mcp.shared.message import SessionMessage
from mcp.shared.session import RequestResponder
from mcp.types import (
    ClientResult,
    Implementation,
    InitializeResult,
    ServerCapabilities,
    ServerNotification,
    ServerRequest,
)

from agents.mcp.server import (
    MCPServerSse,
    MCPServerStdio,
    MCPServerStreamableHttp,
    _MCPServerWithClientSession,
)
<<<<<<< HEAD


HandlerMessage = (
    RequestResponder[ServerRequest, ClientResult]
    | ServerNotification
    | Exception
)
=======
>>>>>>> 5cc0347c


class _StubClientSession:
    """Stub ClientSession that records the configured message handler."""

    def __init__(
        self,
        read_stream,
        write_stream,
        read_timeout_seconds,
        *,
        message_handler=None,
        **_: object,
    ) -> None:
        self.message_handler = message_handler

    async def __aenter__(self):
        return self

    async def __aexit__(self, exc_type, exc, tb):
        return False

    async def initialize(self) -> InitializeResult:
        capabilities = ServerCapabilities.model_construct()
        server_info = Implementation.model_construct(name="stub", version="1.0")
        return InitializeResult(
            protocolVersion="2024-11-05",
            capabilities=capabilities,
            serverInfo=server_info,
        )


class _MessageHandlerTestServer(_MCPServerWithClientSession):
    def __init__(self, handler: MessageHandlerFnT | None):
        super().__init__(
            cache_tools_list=False,
            client_session_timeout_seconds=None,
            message_handler=handler,
        )

    def create_streams(self):
        @contextlib.asynccontextmanager
        async def _streams():
<<<<<<< HEAD
            send_stream, recv_stream = anyio.create_memory_object_stream[
                SessionMessage | Exception
            ](1)
=======
            send_stream, recv_stream = (
                anyio.create_memory_object_stream[SessionMessage | Exception](1))
>>>>>>> 5cc0347c
            try:
                yield recv_stream, send_stream, None
            finally:
                await recv_stream.aclose()
                await send_stream.aclose()

        return _streams()

    @property
    def name(self) -> str:
        return "test-server"


@pytest.mark.asyncio
async def test_client_session_receives_message_handler(monkeypatch):
    captured: dict[str, object] = {}

    def _recording_client_session(*args, **kwargs):
        session = _StubClientSession(*args, **kwargs)
        captured["message_handler"] = session.message_handler
        return session

    monkeypatch.setattr("agents.mcp.server.ClientSession", _recording_client_session)

    class _AsyncHandler:
        async def __call__(self, message: HandlerMessage) -> None:
            del message

    handler: MessageHandlerFnT = _AsyncHandler()

    server = _MessageHandlerTestServer(handler)

    try:
        await server.connect()
    finally:
        await server.cleanup()

    assert captured["message_handler"] is handler


@pytest.mark.parametrize(
    "server_cls, params",
    [
        (MCPServerSse, {"url": "https://example.com"}),
        (MCPServerStreamableHttp, {"url": "https://example.com"}),
        (MCPServerStdio, {"command": "python"}),
    ],
)
def test_message_handler_propagates_to_server_base(server_cls, params):
    class _AsyncHandler:
        async def __call__(self, message: HandlerMessage) -> None:
            del message

    handler: MessageHandlerFnT = _AsyncHandler()

    server = server_cls(params, message_handler=handler)

    assert server.message_handler is handler<|MERGE_RESOLUTION|>--- conflicted
+++ resolved
@@ -20,16 +20,12 @@
     MCPServerStreamableHttp,
     _MCPServerWithClientSession,
 )
-<<<<<<< HEAD
-
 
 HandlerMessage = (
     RequestResponder[ServerRequest, ClientResult]
     | ServerNotification
     | Exception
 )
-=======
->>>>>>> 5cc0347c
 
 
 class _StubClientSession:
@@ -73,14 +69,8 @@
     def create_streams(self):
         @contextlib.asynccontextmanager
         async def _streams():
-<<<<<<< HEAD
-            send_stream, recv_stream = anyio.create_memory_object_stream[
-                SessionMessage | Exception
-            ](1)
-=======
             send_stream, recv_stream = (
                 anyio.create_memory_object_stream[SessionMessage | Exception](1))
->>>>>>> 5cc0347c
             try:
                 yield recv_stream, send_stream, None
             finally:
