--- conflicted
+++ resolved
@@ -1,10 +1,7 @@
 from __future__ import annotations
 
-<<<<<<< HEAD
-=======
 from typing import Any
 
->>>>>>> a4c125ef
 import pytest
 from openai.types.responses import ResponseOutputMessage, ResponseOutputText
 from pydantic import BaseModel
