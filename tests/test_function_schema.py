--- conflicted
+++ resolved
@@ -431,7 +431,6 @@
     assert properties.get("kwargs").get("additionalProperties").get("type") == "integer"
 
 
-<<<<<<< HEAD
 def test_context_with_special_params():
     """Test that context parameter works correctly with special parameters (self/cls)."""
     class TestClass:
@@ -514,7 +513,8 @@
     args, kwargs_dict = func_schema.to_call_args(parsed)
     result = func_with_context_and_params(context, *args, **kwargs_dict)
     assert result == "42 explicit"
-=======
+
+    
 def test_schema_with_mapping_raises_strict_mode_error():
     """A mapping type is not allowed in strict mode. Same for dicts. Ensure we raise a UserError."""
 
@@ -522,5 +522,4 @@
         return "foo"
 
     with pytest.raises(UserError):
-        function_schema(func_with_mapping)
->>>>>>> 9c53abe8
+        function_schema(func_with_mapping)