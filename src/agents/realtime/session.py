from __future__ import annotations

import asyncio
import inspect
from collections.abc import AsyncIterator
from typing import Any, cast

from typing_extensions import assert_never

from ..agent import Agent
from ..exceptions import ModelBehaviorError, UserError
from ..handoffs import Handoff
from ..logger import logger
from ..run_context import RunContextWrapper, TContext
from ..tool import FunctionTool
from ..tool_context import ToolContext
from .agent import RealtimeAgent
from .config import RealtimeRunConfig, RealtimeSessionModelSettings, RealtimeUserInput
from .events import (
    RealtimeAgentEndEvent,
    RealtimeAgentStartEvent,
    RealtimeAudio,
    RealtimeAudioEnd,
    RealtimeAudioInterrupted,
    RealtimeError,
    RealtimeEventInfo,
    RealtimeGuardrailTripped,
    RealtimeHandoffEvent,
    RealtimeHistoryAdded,
    RealtimeHistoryUpdated,
    RealtimeInputAudioTimeoutTriggered,
    RealtimeRawModelEvent,
    RealtimeSessionEvent,
    RealtimeToolEnd,
    RealtimeToolStart,
)
from .handoffs import realtime_handoff
from .items import AssistantAudio, InputAudio, InputText, RealtimeItem
from .model import RealtimeModel, RealtimeModelConfig, RealtimeModelListener
from .model_events import (
    RealtimeModelEvent,
    RealtimeModelInputAudioTranscriptionCompletedEvent,
    RealtimeModelToolCallEvent,
)
from .model_inputs import (
    RealtimeModelSendAudio,
    RealtimeModelSendInterrupt,
    RealtimeModelSendSessionUpdate,
    RealtimeModelSendToolOutput,
    RealtimeModelSendUserInput,
)


class RealtimeSession(RealtimeModelListener):
    """A connection to a realtime model. It streams events from the model to you, and allows you to
    send messages and audio to the model.

    Example:
        ```python
        runner = RealtimeRunner(agent)
        async with await runner.run() as session:
            # Send messages
            await session.send_message("Hello")
            await session.send_audio(audio_bytes)

            # Stream events
            async for event in session:
                if event.type == "audio":
                    # Handle audio event
                    pass
        ```
    """

    def __init__(
        self,
        model: RealtimeModel,
        agent: RealtimeAgent,
        context: TContext | None,
        model_config: RealtimeModelConfig | None = None,
        run_config: RealtimeRunConfig | None = None,
    ) -> None:
        """Initialize the session.

        Args:
            model: The model to use.
            agent: The current agent.
            context: The context object.
            model_config: Model configuration.
            run_config: Runtime configuration including guardrails.
        """
        self._model = model
        self._current_agent = agent
        self._context_wrapper = RunContextWrapper(context)
        self._event_info = RealtimeEventInfo(context=self._context_wrapper)
        self._history: list[RealtimeItem] = []
        self._model_config = model_config or {}
        self._run_config = run_config or {}
        initial_model_settings = self._model_config.get("initial_model_settings")
        run_config_settings = self._run_config.get("model_settings")
        self._base_model_settings: RealtimeSessionModelSettings = {
            **(run_config_settings or {}),
            **(initial_model_settings or {}),
        }
        self._event_queue: asyncio.Queue[RealtimeSessionEvent] = asyncio.Queue()
        self._closed = False
        self._stored_exception: Exception | None = None

        # Guardrails state tracking
        self._interrupted_response_ids: set[str] = set()
        self._item_transcripts: dict[str, str] = {}  # item_id -> accumulated transcript
        self._item_guardrail_run_counts: dict[str, int] = {}  # item_id -> run count
        self._debounce_text_length = self._run_config.get("guardrails_settings", {}).get(
            "debounce_text_length", 100
        )

        self._guardrail_tasks: set[asyncio.Task[Any]] = set()

    @property
    def model(self) -> RealtimeModel:
        """Access the underlying model for adding listeners or other direct interaction."""
        return self._model

    async def __aenter__(self) -> RealtimeSession:
        """Start the session by connecting to the model. After this, you will be able to stream
        events from the model and send messages and audio to the model.
        """
        # Add ourselves as a listener
        self._model.add_listener(self)

        model_config = self._model_config.copy()
        model_config["initial_model_settings"] = await self._get_updated_model_settings_from_agent(
            starting_settings=self._model_config.get("initial_model_settings", None),
            agent=self._current_agent,
        )

        # Connect to the model
        await self._model.connect(model_config)

        # Emit initial history update
        await self._put_event(
            RealtimeHistoryUpdated(
                history=self._history,
                info=self._event_info,
            )
        )

        return self

    async def enter(self) -> RealtimeSession:
        """Enter the async context manager. We strongly recommend using the async context manager
        pattern instead of this method. If you use this, you need to manually call `close()` when
        you are done.
        """
        return await self.__aenter__()

    async def __aexit__(self, _exc_type: Any, _exc_val: Any, _exc_tb: Any) -> None:
        """End the session."""
        await self.close()

    async def __aiter__(self) -> AsyncIterator[RealtimeSessionEvent]:
        """Iterate over events from the session."""
        while not self._closed:
            try:
                # Check if there's a stored exception to raise
                if self._stored_exception is not None:
                    # Clean up resources before raising
                    await self._cleanup()
                    raise self._stored_exception

                event = await self._event_queue.get()
                yield event
            except asyncio.CancelledError:
                break

    async def close(self) -> None:
        """Close the session."""
        await self._cleanup()

    async def send_message(self, message: RealtimeUserInput) -> None:
        """Send a message to the model."""
        await self._model.send_event(RealtimeModelSendUserInput(user_input=message))

    async def send_audio(self, audio: bytes, *, commit: bool = False) -> None:
        """Send a raw audio chunk to the model."""
        await self._model.send_event(RealtimeModelSendAudio(audio=audio, commit=commit))

    async def interrupt(self) -> None:
        """Interrupt the model."""
        await self._model.send_event(RealtimeModelSendInterrupt())

    async def update_agent(self, agent: RealtimeAgent) -> None:
        """Update the active agent for this session and apply its settings to the model."""
        self._current_agent = agent

        updated_settings = await self._get_updated_model_settings_from_agent(
            starting_settings=None,
            agent=self._current_agent,
        )

        await self._model.send_event(
            RealtimeModelSendSessionUpdate(session_settings=updated_settings)
        )

    async def on_event(self, event: RealtimeModelEvent) -> None:
        await self._put_event(RealtimeRawModelEvent(data=event, info=self._event_info))

        if event.type == "error":
            await self._put_event(RealtimeError(info=self._event_info, error=event.error))
        elif event.type == "function_call":
            await self._handle_tool_call(event)
        elif event.type == "audio":
            await self._put_event(
                RealtimeAudio(
                    info=self._event_info,
                    audio=event,
                    item_id=event.item_id,
                    content_index=event.content_index,
                )
            )
        elif event.type == "audio_interrupted":
            await self._put_event(
                RealtimeAudioInterrupted(
                    info=self._event_info, item_id=event.item_id, content_index=event.content_index
                )
            )
        elif event.type == "audio_done":
            await self._put_event(
                RealtimeAudioEnd(
                    info=self._event_info, item_id=event.item_id, content_index=event.content_index
                )
            )
        elif event.type == "input_audio_transcription_completed":
            self._history = RealtimeSession._get_new_history(self._history, event)
            await self._put_event(
                RealtimeHistoryUpdated(info=self._event_info, history=self._history)
            )
        elif event.type == "input_audio_timeout_triggered":
            await self._put_event(
                RealtimeInputAudioTimeoutTriggered(
                    info=self._event_info,
                )
            )
        elif event.type == "transcript_delta":
            # Accumulate transcript text for guardrail debouncing per item_id
            item_id = event.item_id
            if item_id not in self._item_transcripts:
                self._item_transcripts[item_id] = ""
                self._item_guardrail_run_counts[item_id] = 0

            self._item_transcripts[item_id] += event.delta

            # Check if we should run guardrails based on debounce threshold
            current_length = len(self._item_transcripts[item_id])
            threshold = self._debounce_text_length
            next_run_threshold = (self._item_guardrail_run_counts[item_id] + 1) * threshold

            if current_length >= next_run_threshold:
                self._item_guardrail_run_counts[item_id] += 1
                # Pass response_id so we can ensure only a single interrupt per response
                self._enqueue_guardrail_task(self._item_transcripts[item_id], event.response_id)
        elif event.type == "item_updated":
            is_new = not any(item.item_id == event.item.item_id for item in self._history)

            # Preserve previously known transcripts when updating existing items.
            # This prevents transcripts from disappearing when an item is later
            # retrieved without transcript fields populated.
            incoming_item = event.item
            existing_item = next(
                (i for i in self._history if i.item_id == incoming_item.item_id), None
            )

            if (
                existing_item is not None
                and existing_item.type == "message"
                and incoming_item.type == "message"
            ):
                try:
                    # Merge transcripts for matching content indices
                    existing_content = existing_item.content
                    new_content = []
                    for idx, entry in enumerate(incoming_item.content):
                        # Only attempt to preserve for audio-like content
                        if entry.type in ("audio", "input_audio"):
                            # Use tuple form for Python 3.9 compatibility
                            assert isinstance(entry, (InputAudio, AssistantAudio))
                            # Determine if transcript is missing/empty on the incoming entry
                            entry_transcript = entry.transcript
                            if not entry_transcript:
                                preserved: str | None = None
                                # First prefer any transcript from the existing history item
                                if idx < len(existing_content):
                                    this_content = existing_content[idx]
                                    if isinstance(this_content, AssistantAudio) or isinstance(
                                        this_content, InputAudio
                                    ):
                                        preserved = this_content.transcript

                                # If still missing and this is an assistant item, fall back to
                                # accumulated transcript deltas tracked during the turn.
                                if not preserved and incoming_item.role == "assistant":
                                    preserved = self._item_transcripts.get(incoming_item.item_id)

                                if preserved:
                                    entry = entry.model_copy(update={"transcript": preserved})

                        new_content.append(entry)

                    if new_content:
                        incoming_item = incoming_item.model_copy(update={"content": new_content})
                except Exception:
                    logger.error("Error merging transcripts", exc_info=True)
                    pass

            self._history = self._get_new_history(self._history, incoming_item)
            if is_new:
                new_item = next(
                    item for item in self._history if item.item_id == event.item.item_id
                )
                await self._put_event(RealtimeHistoryAdded(info=self._event_info, item=new_item))
            else:
                await self._put_event(
                    RealtimeHistoryUpdated(info=self._event_info, history=self._history)
                )
        elif event.type == "item_deleted":
            deleted_id = event.item_id
            self._history = [item for item in self._history if item.item_id != deleted_id]
            await self._put_event(
                RealtimeHistoryUpdated(info=self._event_info, history=self._history)
            )
        elif event.type == "connection_status":
            pass
        elif event.type == "turn_started":
            await self._put_event(
                RealtimeAgentStartEvent(
                    agent=self._current_agent,
                    info=self._event_info,
                )
            )
        elif event.type == "turn_ended":
            # Clear guardrail state for next turn
            self._item_transcripts.clear()
            self._item_guardrail_run_counts.clear()

            await self._put_event(
                RealtimeAgentEndEvent(
                    agent=self._current_agent,
                    info=self._event_info,
                )
            )
        elif event.type == "exception":
            # Store the exception to be raised in __aiter__
            self._stored_exception = event.exception
        elif event.type == "other":
            pass
        elif event.type == "raw_server_event":
            pass
        else:
            assert_never(event)

    async def _put_event(self, event: RealtimeSessionEvent) -> None:
        """Put an event into the queue."""
        await self._event_queue.put(event)

    async def _handle_tool_call(self, event: RealtimeModelToolCallEvent) -> None:
        """Handle a tool call event."""
        tools, handoffs = await asyncio.gather(
            self._current_agent.get_all_tools(self._context_wrapper),
            self._get_handoffs(self._current_agent, self._context_wrapper),
        )
        function_map = {tool.name: tool for tool in tools if isinstance(tool, FunctionTool)}
        handoff_map = {handoff.tool_name: handoff for handoff in handoffs}

        if event.name in function_map:
            await self._put_event(
                RealtimeToolStart(
                    info=self._event_info,
                    tool=function_map[event.name],
                    agent=self._current_agent,
                )
            )

            func_tool = function_map[event.name]
            tool_context = ToolContext(
                context=self._context_wrapper.context,
                usage=self._context_wrapper.usage,
                tool_name=event.name,
                tool_call_id=event.call_id,
            )
            result = await func_tool.on_invoke_tool(tool_context, event.arguments)

            await self._model.send_event(
                RealtimeModelSendToolOutput(
                    tool_call=event, output=str(result), start_response=True
                )
            )

            await self._put_event(
                RealtimeToolEnd(
                    info=self._event_info,
                    tool=func_tool,
                    output=result,
                    agent=self._current_agent,
                )
            )
        elif event.name in handoff_map:
            handoff = handoff_map[event.name]
            tool_context = ToolContext(
                context=self._context_wrapper.context,
                usage=self._context_wrapper.usage,
                tool_name=event.name,
                tool_call_id=event.call_id,
            )

            # Execute the handoff to get the new agent
            result = await handoff.on_invoke_handoff(self._context_wrapper, event.arguments)
            if not isinstance(result, RealtimeAgent):
                raise UserError(
                    f"Handoff {handoff.tool_name} returned invalid result: {type(result)}"
                )

            # Store previous agent for event
            previous_agent = self._current_agent

            # Update current agent
            self._current_agent = result

            # Get updated model settings from new agent
            updated_settings = await self._get_updated_model_settings_from_agent(
                starting_settings=None,
                agent=self._current_agent,
            )

            # Send handoff event
            await self._put_event(
                RealtimeHandoffEvent(
                    from_agent=previous_agent,
                    to_agent=self._current_agent,
                    info=self._event_info,
                )
            )

            # First, send the session update so the model receives the new instructions
            await self._model.send_event(
                RealtimeModelSendSessionUpdate(session_settings=updated_settings)
            )

            # Then send tool output to complete the handoff (this triggers a new response)
            transfer_message = handoff.get_transfer_message(result)
            await self._model.send_event(
                RealtimeModelSendToolOutput(
                    tool_call=event,
                    output=transfer_message,
                    start_response=True,
                )
            )
        else:
            raise ModelBehaviorError(f"Tool {event.name} not found")

    @classmethod
    def _get_new_history(
        cls,
        old_history: list[RealtimeItem],
        event: RealtimeModelInputAudioTranscriptionCompletedEvent | RealtimeItem,
    ) -> list[RealtimeItem]:
        # Merge transcript into placeholder input_audio message.
        if isinstance(event, RealtimeModelInputAudioTranscriptionCompletedEvent):
            new_history: list[RealtimeItem] = []
            for item in old_history:
                if item.item_id == event.item_id and item.type == "message" and item.role == "user":
                    content: list[InputText | InputAudio] = []
                    for entry in item.content:
                        if entry.type == "input_audio":
                            copied_entry = entry.model_copy(update={"transcript": event.transcript})
                            content.append(copied_entry)
                        else:
                            content.append(entry)  # type: ignore
                    new_history.append(
                        item.model_copy(update={"content": content, "status": "completed"})
                    )
                else:
                    new_history.append(item)
            return new_history

        # Otherwise it's just a new item
        # TODO (rm) Add support for audio storage config

        # If the item already exists, update it
        existing_index = next(
            (i for i, item in enumerate(old_history) if item.item_id == event.item_id), None
        )
        if existing_index is not None:
            new_history = old_history.copy()
            new_history[existing_index] = event
            return new_history
        # Otherwise, insert it after the previous_item_id if that is set
        elif event.previous_item_id:
            # Insert the new item after the previous item
            previous_index = next(
                (i for i, item in enumerate(old_history) if item.item_id == event.previous_item_id),
                None,
            )
            if previous_index is not None:
                new_history = old_history.copy()
                new_history.insert(previous_index + 1, event)
                return new_history

        # Otherwise, add it to the end
        return old_history + [event]

    async def _run_output_guardrails(self, text: str, response_id: str) -> bool:
        """Run output guardrails on the given text. Returns True if any guardrail was triggered."""
        combined_guardrails = self._current_agent.output_guardrails + self._run_config.get(
            "output_guardrails", []
        )
        seen_ids: set[int] = set()
        output_guardrails = []
        for guardrail in combined_guardrails:
            guardrail_id = id(guardrail)
            if guardrail_id not in seen_ids:
                output_guardrails.append(guardrail)
                seen_ids.add(guardrail_id)

        # If we've already interrupted this response, skip
        if not output_guardrails or response_id in self._interrupted_response_ids:
            return False

        triggered_results = []

        for guardrail in output_guardrails:
            try:
                result = await guardrail.run(
                    # TODO (rm) Remove this cast, it's wrong
                    self._context_wrapper,
                    cast(Agent[Any], self._current_agent),
                    text,
                )
                if result.output.tripwire_triggered:
                    triggered_results.append(result)
            except Exception:
                # Continue with other guardrails if one fails
                continue

        if triggered_results:
            # Double-check: bail if already interrupted for this response
            if response_id in self._interrupted_response_ids:
                return False

            # Mark as interrupted immediately (before any awaits) to minimize race window
            self._interrupted_response_ids.add(response_id)

            # Emit guardrail tripped event
            await self._put_event(
                RealtimeGuardrailTripped(
                    guardrail_results=triggered_results,
                    message=text,
                    info=self._event_info,
                )
            )

            # Interrupt the model
            await self._model.send_event(RealtimeModelSendInterrupt())

            # Send guardrail triggered message
            guardrail_names = [result.guardrail.get_name() for result in triggered_results]
            await self._model.send_event(
                RealtimeModelSendUserInput(
                    user_input=f"guardrail triggered: {', '.join(guardrail_names)}"
                )
            )

            return True

        return False

    def _enqueue_guardrail_task(self, text: str, response_id: str) -> None:
        # Runs the guardrails in a separate task to avoid blocking the main loop

        task = asyncio.create_task(self._run_output_guardrails(text, response_id))
        self._guardrail_tasks.add(task)

        # Add callback to remove completed tasks and handle exceptions
        task.add_done_callback(self._on_guardrail_task_done)

    def _on_guardrail_task_done(self, task: asyncio.Task[Any]) -> None:
        """Handle completion of a guardrail task."""
        # Remove from tracking set
        self._guardrail_tasks.discard(task)

        # Check for exceptions and propagate as events
        if not task.cancelled():
            exception = task.exception()
            if exception:
                # Create an exception event instead of raising
                asyncio.create_task(
                    self._put_event(
                        RealtimeError(
                            info=self._event_info,
                            error={"message": f"Guardrail task failed: {str(exception)}"},
                        )
                    )
                )

    def _cleanup_guardrail_tasks(self) -> None:
        for task in self._guardrail_tasks:
            if not task.done():
                task.cancel()
        self._guardrail_tasks.clear()

    async def _cleanup(self) -> None:
        """Clean up all resources and mark session as closed."""
        # Cancel and cleanup guardrail tasks
        self._cleanup_guardrail_tasks()

        # Remove ourselves as a listener
        self._model.remove_listener(self)

        # Close the model connection
        await self._model.close()

        # Mark as closed
        self._closed = True

    async def _get_updated_model_settings_from_agent(
        self,
        starting_settings: RealtimeSessionModelSettings | None,
        agent: RealtimeAgent,
    ) -> RealtimeSessionModelSettings:
<<<<<<< HEAD
        # Start with the merged base settings from run and model configuration.
        updated_settings = self._base_model_settings.copy()
        # Apply starting settings (from model config) next
        if starting_settings:
            updated_settings.update(starting_settings)
=======
        # Start with run config model settings as base
        run_config_settings = self._run_config.get("model_settings", {})
        updated_settings: RealtimeSessionModelSettings = run_config_settings.copy()
>>>>>>> 83bb4d80

        instructions, tools, handoffs = await asyncio.gather(
            agent.get_system_prompt(self._context_wrapper),
            agent.get_all_tools(self._context_wrapper),
            self._get_handoffs(agent, self._context_wrapper),
        )
        updated_settings["instructions"] = instructions or ""
        updated_settings["tools"] = tools or []
        updated_settings["handoffs"] = handoffs or []

        # Apply starting settings (from model config) next
        if starting_settings:
            updated_settings.update(starting_settings)

        disable_tracing = self._run_config.get("tracing_disabled", False)
        if disable_tracing:
            updated_settings["tracing"] = None

        return updated_settings

    @classmethod
    async def _get_handoffs(
        cls, agent: RealtimeAgent[Any], context_wrapper: RunContextWrapper[Any]
    ) -> list[Handoff[Any, RealtimeAgent[Any]]]:
        handoffs: list[Handoff[Any, RealtimeAgent[Any]]] = []
        for handoff_item in agent.handoffs:
            if isinstance(handoff_item, Handoff):
                handoffs.append(handoff_item)
            elif isinstance(handoff_item, RealtimeAgent):
                handoffs.append(realtime_handoff(handoff_item))

        async def _check_handoff_enabled(handoff_obj: Handoff[Any, RealtimeAgent[Any]]) -> bool:
            attr = handoff_obj.is_enabled
            if isinstance(attr, bool):
                return attr
            res = attr(context_wrapper, agent)
            if inspect.isawaitable(res):
                return await res
            return res

        results = await asyncio.gather(*(_check_handoff_enabled(h) for h in handoffs))
        enabled = [h for h, ok in zip(handoffs, results) if ok]
        return enabled<|MERGE_RESOLUTION|>--- conflicted
+++ resolved
@@ -625,17 +625,8 @@
         starting_settings: RealtimeSessionModelSettings | None,
         agent: RealtimeAgent,
     ) -> RealtimeSessionModelSettings:
-<<<<<<< HEAD
         # Start with the merged base settings from run and model configuration.
         updated_settings = self._base_model_settings.copy()
-        # Apply starting settings (from model config) next
-        if starting_settings:
-            updated_settings.update(starting_settings)
-=======
-        # Start with run config model settings as base
-        run_config_settings = self._run_config.get("model_settings", {})
-        updated_settings: RealtimeSessionModelSettings = run_config_settings.copy()
->>>>>>> 83bb4d80
 
         instructions, tools, handoffs = await asyncio.gather(
             agent.get_system_prompt(self._context_wrapper),
