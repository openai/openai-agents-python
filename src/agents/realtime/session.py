--- conflicted
+++ resolved
@@ -806,21 +806,27 @@
             )
         )
 
-    def _cleanup_tool_call_tasks(self) -> None:
+    async def _cleanup_tool_call_tasks(self) -> None:
+        """Cancel all pending tool call tasks and wait for them to complete.
+
+        This ensures that any exceptions raised by the tasks are properly handled
+        and prevents warnings about unhandled task exceptions.
+        """
         for task in self._tool_call_tasks:
             if not task.done():
                 task.cancel()
+
+        # Wait for all tasks to complete and collect any exceptions
+        if self._tool_call_tasks:
+            await asyncio.gather(*self._tool_call_tasks, return_exceptions=True)
+
         self._tool_call_tasks.clear()
 
     async def _cleanup(self) -> None:
         """Clean up all resources and mark session as closed."""
         # Cancel and cleanup guardrail tasks
-<<<<<<< HEAD
         await self._cleanup_guardrail_tasks()
-=======
-        self._cleanup_guardrail_tasks()
-        self._cleanup_tool_call_tasks()
->>>>>>> 8c4d4d0c
+        await self._cleanup_tool_call_tasks()
 
         # Remove ourselves as a listener
         self._model.remove_listener(self)
