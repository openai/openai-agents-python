--- conflicted
+++ resolved
@@ -553,11 +553,7 @@
             elif func_output := cls.maybe_function_tool_call_output(item):
                 flush_assistant_message()
                 output_content = cast(
-<<<<<<< HEAD
                     Union[str, Iterable[ResponseInputContentParam]], func_output["output"]
-=======
-                    str | Iterable[ResponseInputContentParam], func_output["output"]
->>>>>>> 39c051a1
                 )
                 msg: ChatCompletionToolMessageParam = {
                     "role": "tool",
