--- conflicted
+++ resolved
@@ -247,11 +247,8 @@
             extra_headers=_HEADERS,
             text=response_format,
             store=self._non_null_or_not_given(model_settings.store),
-<<<<<<< HEAD
             reasoning=self._non_null_or_not_given(model_settings.reasoning),
-=======
             metadata=model_settings.metadata,
->>>>>>> 0110f3ad
         )
 
     def _get_client(self) -> AsyncOpenAI:
