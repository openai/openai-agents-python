from __future__ import annotations

import json
import time
from collections.abc import AsyncIterator
from typing import TYPE_CHECKING, Any, Literal, cast, overload

from openai import NOT_GIVEN, AsyncOpenAI, AsyncStream
from openai.types import ChatModel
from openai.types.chat import ChatCompletion, ChatCompletionChunk, ChatCompletionMessage
from openai.types.chat.chat_completion import Choice
from openai.types.responses import Response
from openai.types.responses.response_prompt_param import ResponsePromptParam
from openai.types.responses.response_usage import InputTokensDetails, OutputTokensDetails

from .. import _debug
from ..agent_output import AgentOutputSchemaBase
from ..handoffs import Handoff
from ..items import ModelResponse, TResponseInputItem, TResponseStreamEvent
from ..logger import logger
from ..tool import Tool
from ..tracing import generation_span
from ..tracing.span_data import GenerationSpanData
from ..tracing.spans import Span
from ..usage import Usage
from .chatcmpl_converter import Converter
from .chatcmpl_helpers import HEADERS, ChatCmplHelpers
from .chatcmpl_stream_handler import ChatCmplStreamHandler
from .fake_id import FAKE_RESPONSES_ID
from .interface import Model, ModelTracing

if TYPE_CHECKING:
    from ..model_settings import ModelSettings


class OpenAIChatCompletionsModel(Model):
    def __init__(
        self,
        model: str | ChatModel,
        openai_client: AsyncOpenAI,
    ) -> None:
        self.model = model
        self._client = openai_client

    def _non_null_or_not_given(self, value: Any) -> Any:
        return value if value is not None else NOT_GIVEN

    async def get_response(
        self,
        system_instructions: str | None,
        input: str | list[TResponseInputItem],
        model_settings: ModelSettings,
        tools: list[Tool],
        output_schema: AgentOutputSchemaBase | None,
        handoffs: list[Handoff],
        tracing: ModelTracing,
        previous_response_id: str | None,
        prompt: ResponsePromptParam | None = None,
    ) -> ModelResponse:
        with generation_span(
            model=str(self.model),
            model_config=model_settings.to_json_dict() | {"base_url": str(self._client.base_url)},
            disabled=tracing.is_disabled(),
        ) as span_generation:
            response = await self._fetch_response(
                system_instructions,
                input,
                model_settings,
                tools,
                output_schema,
                handoffs,
                span_generation,
                tracing,
                stream=False,
                prompt=prompt,
            )

            message: ChatCompletionMessage | None = None
            first_choice: Choice | None = None
            if response.choices and len(response.choices) > 0:
                first_choice = response.choices[0]
                message = first_choice.message

            if _debug.DONT_LOG_MODEL_DATA:
                logger.debug("Received model response")
            else:
                if message is not None:
                    logger.debug(
                        "LLM resp:\n%s\n",
                        json.dumps(message.model_dump(), indent=2, ensure_ascii=False),
                    )
                else:
<<<<<<< HEAD
                    logger.debug(
                        "LLM resp had no message. finish_reason: %s",
                        first_choice.finish_reason,
                        ensure_ascii=False,
                    )
=======
                    finish_reason = first_choice.finish_reason if first_choice else "-"
                    logger.debug(f"LLM resp had no message. finish_reason: {finish_reason}")
>>>>>>> 653abc5f

            usage = (
                Usage(
                    requests=1,
                    input_tokens=response.usage.prompt_tokens,
                    output_tokens=response.usage.completion_tokens,
                    total_tokens=response.usage.total_tokens,
                    input_tokens_details=InputTokensDetails(
                        cached_tokens=getattr(
                            response.usage.prompt_tokens_details, "cached_tokens", 0
                        )
                        or 0,
                    ),
                    output_tokens_details=OutputTokensDetails(
                        reasoning_tokens=getattr(
                            response.usage.completion_tokens_details, "reasoning_tokens", 0
                        )
                        or 0,
                    ),
                )
                if response.usage
                else Usage()
            )
            if tracing.include_data():
                span_generation.span_data.output = (
                    [message.model_dump()] if message is not None else []
                )
            span_generation.span_data.usage = {
                "input_tokens": usage.input_tokens,
                "output_tokens": usage.output_tokens,
            }

            items = Converter.message_to_output_items(message) if message is not None else []

            return ModelResponse(
                output=items,
                usage=usage,
                response_id=None,
            )

    async def stream_response(
        self,
        system_instructions: str | None,
        input: str | list[TResponseInputItem],
        model_settings: ModelSettings,
        tools: list[Tool],
        output_schema: AgentOutputSchemaBase | None,
        handoffs: list[Handoff],
        tracing: ModelTracing,
        previous_response_id: str | None,
        prompt: ResponsePromptParam | None = None,
    ) -> AsyncIterator[TResponseStreamEvent]:
        """
        Yields a partial message as it is generated, as well as the usage information.
        """
        with generation_span(
            model=str(self.model),
            model_config=model_settings.to_json_dict() | {"base_url": str(self._client.base_url)},
            disabled=tracing.is_disabled(),
        ) as span_generation:
            response, stream = await self._fetch_response(
                system_instructions,
                input,
                model_settings,
                tools,
                output_schema,
                handoffs,
                span_generation,
                tracing,
                stream=True,
                prompt=prompt,
            )

            final_response: Response | None = None
            async for chunk in ChatCmplStreamHandler.handle_stream(response, stream):
                yield chunk

                if chunk.type == "response.completed":
                    final_response = chunk.response

            if tracing.include_data() and final_response:
                span_generation.span_data.output = [final_response.model_dump()]

            if final_response and final_response.usage:
                span_generation.span_data.usage = {
                    "input_tokens": final_response.usage.input_tokens,
                    "output_tokens": final_response.usage.output_tokens,
                }

    @overload
    async def _fetch_response(
        self,
        system_instructions: str | None,
        input: str | list[TResponseInputItem],
        model_settings: ModelSettings,
        tools: list[Tool],
        output_schema: AgentOutputSchemaBase | None,
        handoffs: list[Handoff],
        span: Span[GenerationSpanData],
        tracing: ModelTracing,
        stream: Literal[True],
        prompt: ResponsePromptParam | None = None,
    ) -> tuple[Response, AsyncStream[ChatCompletionChunk]]: ...

    @overload
    async def _fetch_response(
        self,
        system_instructions: str | None,
        input: str | list[TResponseInputItem],
        model_settings: ModelSettings,
        tools: list[Tool],
        output_schema: AgentOutputSchemaBase | None,
        handoffs: list[Handoff],
        span: Span[GenerationSpanData],
        tracing: ModelTracing,
        stream: Literal[False],
        prompt: ResponsePromptParam | None = None,
    ) -> ChatCompletion: ...

    async def _fetch_response(
        self,
        system_instructions: str | None,
        input: str | list[TResponseInputItem],
        model_settings: ModelSettings,
        tools: list[Tool],
        output_schema: AgentOutputSchemaBase | None,
        handoffs: list[Handoff],
        span: Span[GenerationSpanData],
        tracing: ModelTracing,
        stream: bool = False,
        prompt: ResponsePromptParam | None = None,
    ) -> ChatCompletion | tuple[Response, AsyncStream[ChatCompletionChunk]]:
        converted_messages = Converter.items_to_messages(input)

        if system_instructions:
            converted_messages.insert(
                0,
                {
                    "content": system_instructions,
                    "role": "system",
                },
            )
        if tracing.include_data():
            span.span_data.input = converted_messages

        parallel_tool_calls = (
            True
            if model_settings.parallel_tool_calls and tools and len(tools) > 0
            else False
            if model_settings.parallel_tool_calls is False
            else NOT_GIVEN
        )
        tool_choice = Converter.convert_tool_choice(model_settings.tool_choice)
        response_format = Converter.convert_response_format(output_schema)

        converted_tools = [Converter.tool_to_openai(tool) for tool in tools] if tools else []

        for handoff in handoffs:
            converted_tools.append(Converter.convert_handoff_tool(handoff))

        if _debug.DONT_LOG_MODEL_DATA:
            logger.debug("Calling LLM")
        else:
            logger.debug(
                f"{json.dumps(converted_messages, indent=2, ensure_ascii=False)}\n"
                f"Tools:\n{json.dumps(converted_tools, indent=2, ensure_ascii=False)}\n"
                f"Stream: {stream}\n"
                f"Tool choice: {tool_choice}\n"
                f"Response format: {response_format}\n"
            )

        reasoning_effort = model_settings.reasoning.effort if model_settings.reasoning else None
        store = ChatCmplHelpers.get_store_param(self._get_client(), model_settings)

        stream_options = ChatCmplHelpers.get_stream_options_param(
            self._get_client(), model_settings, stream=stream
        )

        ret = await self._get_client().chat.completions.create(
            model=self.model,
            messages=converted_messages,
            tools=converted_tools or NOT_GIVEN,
            temperature=self._non_null_or_not_given(model_settings.temperature),
            top_p=self._non_null_or_not_given(model_settings.top_p),
            frequency_penalty=self._non_null_or_not_given(model_settings.frequency_penalty),
            presence_penalty=self._non_null_or_not_given(model_settings.presence_penalty),
            max_tokens=self._non_null_or_not_given(model_settings.max_tokens),
            tool_choice=tool_choice,
            response_format=response_format,
            parallel_tool_calls=parallel_tool_calls,
            stream=stream,
            stream_options=self._non_null_or_not_given(stream_options),
            store=self._non_null_or_not_given(store),
            reasoning_effort=self._non_null_or_not_given(reasoning_effort),
            extra_headers={**HEADERS, **(model_settings.extra_headers or {})},
            extra_query=model_settings.extra_query,
            extra_body=model_settings.extra_body,
            metadata=self._non_null_or_not_given(model_settings.metadata),
            **(model_settings.extra_args or {}),
        )

        if isinstance(ret, ChatCompletion):
            return ret

        response = Response(
            id=FAKE_RESPONSES_ID,
            created_at=time.time(),
            model=self.model,
            object="response",
            output=[],
            tool_choice=cast(Literal["auto", "required", "none"], tool_choice)
            if tool_choice != NOT_GIVEN
            else "auto",
            top_p=model_settings.top_p,
            temperature=model_settings.temperature,
            tools=[],
            parallel_tool_calls=parallel_tool_calls or False,
            reasoning=model_settings.reasoning,
        )
        return response, ret

    def _get_client(self) -> AsyncOpenAI:
        if self._client is None:
            self._client = AsyncOpenAI()
        return self._client<|MERGE_RESOLUTION|>--- conflicted
+++ resolved
@@ -90,16 +90,8 @@
                         json.dumps(message.model_dump(), indent=2, ensure_ascii=False),
                     )
                 else:
-<<<<<<< HEAD
-                    logger.debug(
-                        "LLM resp had no message. finish_reason: %s",
-                        first_choice.finish_reason,
-                        ensure_ascii=False,
-                    )
-=======
                     finish_reason = first_choice.finish_reason if first_choice else "-"
                     logger.debug(f"LLM resp had no message. finish_reason: {finish_reason}")
->>>>>>> 653abc5f
 
             usage = (
                 Usage(
