from __future__ import annotations

import asyncio
import dataclasses
import inspect
from collections.abc import Awaitable
from dataclasses import dataclass, field
from typing import TYPE_CHECKING, Any, cast

from openai.types.responses import (
    ResponseComputerToolCall,
    ResponseFileSearchToolCall,
    ResponseFunctionToolCall,
    ResponseFunctionWebSearch,
    ResponseOutputMessage,
)
from openai.types.responses.response_code_interpreter_tool_call import (
    ResponseCodeInterpreterToolCall,
)
from openai.types.responses.response_computer_tool_call import (
    ActionClick,
    ActionDoubleClick,
    ActionDrag,
    ActionKeypress,
    ActionMove,
    ActionScreenshot,
    ActionScroll,
    ActionType,
    ActionWait,
)
from openai.types.responses.response_input_item_param import (
    ComputerCallOutputAcknowledgedSafetyCheck,
)
from openai.types.responses.response_input_param import ComputerCallOutput, McpApprovalResponse
from openai.types.responses.response_output_item import (
    ImageGenerationCall,
    LocalShellCall,
    McpApprovalRequest,
    McpCall,
    McpListTools,
)
from openai.types.responses.response_reasoning_item import ResponseReasoningItem

from .agent import Agent, ToolsToFinalOutputResult
from .agent_output import AgentOutputSchemaBase
from .computer import AsyncComputer, Computer
from .exceptions import AgentsException, ModelBehaviorError, UserError
from .guardrail import InputGuardrail, InputGuardrailResult, OutputGuardrail, OutputGuardrailResult
from .handoffs import Handoff, HandoffInputData
from .items import (
    HandoffCallItem,
    HandoffOutputItem,
    ItemHelpers,
    MCPApprovalRequestItem,
    MCPApprovalResponseItem,
    MCPListToolsItem,
    MessageOutputItem,
    ModelResponse,
    ReasoningItem,
    RunItem,
    ToolCallItem,
    ToolCallOutputItem,
    TResponseInputItem,
)
from .lifecycle import RunHooks
from .logger import logger
from .model_settings import ModelSettings
from .models.interface import ModelTracing
from .run_context import RunContextWrapper, TContext
from .stream_events import RunItemStreamEvent, StreamEvent
from .tool import (
    ComputerTool,
    ComputerToolSafetyCheckData,
    FunctionTool,
    FunctionToolResult,
    HostedMCPTool,
    LocalShellCommandRequest,
    LocalShellTool,
    MCPToolApprovalRequest,
    Tool,
)
from .tool_context import ToolContext
from .tracing import (
    SpanError,
    Trace,
    function_span,
    get_current_trace,
    guardrail_span,
    handoff_span,
    trace,
)
from .util import _coro, _error_tracing

if TYPE_CHECKING:
    from .run import RunConfig


class QueueCompleteSentinel:
    pass


QUEUE_COMPLETE_SENTINEL = QueueCompleteSentinel()

_NOT_FINAL_OUTPUT = ToolsToFinalOutputResult(is_final_output=False, final_output=None)


@dataclass
class AgentToolUseTracker:
    agent_to_tools: list[tuple[Agent, list[str]]] = field(default_factory=list)
    """Tuple of (agent, list of tools used). Can't use a dict because agents aren't hashable."""

    def add_tool_use(self, agent: Agent[Any], tool_names: list[str]) -> None:
        existing_data = next((item for item in self.agent_to_tools if item[0] == agent), None)
        if existing_data:
            existing_data[1].extend(tool_names)
        else:
            self.agent_to_tools.append((agent, tool_names))

    def has_used_tools(self, agent: Agent[Any]) -> bool:
        existing_data = next((item for item in self.agent_to_tools if item[0] == agent), None)
        return existing_data is not None and len(existing_data[1]) > 0


@dataclass
class ToolRunHandoff:
    handoff: Handoff
    tool_call: ResponseFunctionToolCall


@dataclass
class ToolRunFunction:
    tool_call: ResponseFunctionToolCall
    function_tool: FunctionTool


@dataclass
class ToolRunComputerAction:
    tool_call: ResponseComputerToolCall
    computer_tool: ComputerTool


@dataclass
class ToolRunMCPApprovalRequest:
    request_item: McpApprovalRequest
    mcp_tool: HostedMCPTool


@dataclass
class ToolRunLocalShellCall:
    tool_call: LocalShellCall
    local_shell_tool: LocalShellTool


@dataclass
class ProcessedResponse:
    new_items: list[RunItem]
    handoffs: list[ToolRunHandoff]
    functions: list[ToolRunFunction]
    computer_actions: list[ToolRunComputerAction]
    local_shell_calls: list[ToolRunLocalShellCall]
    tools_used: list[str]  # Names of all tools used, including hosted tools
    mcp_approval_requests: list[ToolRunMCPApprovalRequest]  # Only requests with callbacks

    def has_tools_or_approvals_to_run(self) -> bool:
        # Handoffs, functions and computer actions need local processing
        # Hosted tools have already run, so there's nothing to do.
        return any(
            [
                self.handoffs,
                self.functions,
                self.computer_actions,
                self.local_shell_calls,
                self.mcp_approval_requests,
            ]
        )


@dataclass
class NextStepHandoff:
    new_agent: Agent[Any]


@dataclass
class NextStepFinalOutput:
    output: Any


@dataclass
class NextStepRunAgain:
    pass


@dataclass
class SingleStepResult:
    original_input: str | list[TResponseInputItem]
    """The input items i.e. the items before run() was called. May be mutated by handoff input
    filters."""

    model_response: ModelResponse
    """The model response for the current step."""

    pre_step_items: list[RunItem]
    """Items generated before the current step."""

    new_step_items: list[RunItem]
    """Items generated during this current step."""

    next_step: NextStepHandoff | NextStepFinalOutput | NextStepRunAgain
    """The next step to take."""

    @property
    def generated_items(self) -> list[RunItem]:
        """Items generated during the agent run (i.e. everything generated after
        `original_input`)."""
        return self.pre_step_items + self.new_step_items


def get_model_tracing_impl(
    tracing_disabled: bool, trace_include_sensitive_data: bool
) -> ModelTracing:
    if tracing_disabled:
        return ModelTracing.DISABLED
    elif trace_include_sensitive_data:
        return ModelTracing.ENABLED
    else:
        return ModelTracing.ENABLED_WITHOUT_DATA


class RunImpl:
    @classmethod
    async def execute_tools_and_side_effects(
        cls,
        *,
        agent: Agent[TContext],
        # The original input to the Runner
        original_input: str | list[TResponseInputItem],
        # Everything generated by Runner since the original input, but before the current step
        pre_step_items: list[RunItem],
        new_response: ModelResponse,
        processed_response: ProcessedResponse,
        output_schema: AgentOutputSchemaBase | None,
        hooks: RunHooks[TContext],
        context_wrapper: RunContextWrapper[TContext],
        run_config: RunConfig,
    ) -> SingleStepResult:
        # Make a copy of the generated items
        pre_step_items = list(pre_step_items)

        new_step_items: list[RunItem] = []
        new_step_items.extend(processed_response.new_items)

        # First, lets run the tool calls - function tools and computer actions
        function_results, computer_results = await asyncio.gather(
            cls.execute_function_tool_calls(
                agent=agent,
                tool_runs=processed_response.functions,
                hooks=hooks,
                context_wrapper=context_wrapper,
                config=run_config,
            ),
            cls.execute_computer_actions(
                agent=agent,
                actions=processed_response.computer_actions,
                hooks=hooks,
                context_wrapper=context_wrapper,
                config=run_config,
            ),
        )
        new_step_items.extend([result.run_item for result in function_results])
        new_step_items.extend(computer_results)

        # Next, run the MCP approval requests
        if processed_response.mcp_approval_requests:
            approval_results = await cls.execute_mcp_approval_requests(
                agent=agent,
                approval_requests=processed_response.mcp_approval_requests,
                context_wrapper=context_wrapper,
            )
            new_step_items.extend(approval_results)

        # Next, check if there are any handoffs
        if run_handoffs := processed_response.handoffs:
            return await cls.execute_handoffs(
                agent=agent,
                original_input=original_input,
                pre_step_items=pre_step_items,
                new_step_items=new_step_items,
                new_response=new_response,
                run_handoffs=run_handoffs,
                hooks=hooks,
                context_wrapper=context_wrapper,
                run_config=run_config,
            )

        # Next, we'll check if the tool use should result in a final output
        check_tool_use = await cls._check_for_final_output_from_tools(
            agent=agent,
            tool_results=function_results,
            context_wrapper=context_wrapper,
            config=run_config,
        )

        if check_tool_use.is_final_output:
            # If the output type is str, then let's just stringify it
            if not agent.output_type or agent.output_type is str:
                check_tool_use.final_output = str(check_tool_use.final_output)

            if check_tool_use.final_output is None:
                logger.error(
                    "Model returned a final output of None. Not raising an error because we assume"
                    "you know what you're doing."
                )

            return await cls.execute_final_output(
                agent=agent,
                original_input=original_input,
                new_response=new_response,
                pre_step_items=pre_step_items,
                new_step_items=new_step_items,
                final_output=check_tool_use.final_output,
                hooks=hooks,
                context_wrapper=context_wrapper,
            )

        # Now we can check if the model also produced a final output
        message_items = [item for item in new_step_items if isinstance(item, MessageOutputItem)]

        # We'll use the last content output as the final output
        potential_final_output_text = (
            ItemHelpers.extract_last_text(message_items[-1].raw_item) if message_items else None
        )

        # There are two possibilities that lead to a final output:
        # 1. Structured output schema => always leads to a final output
        # 2. Plain text output schema => only leads to a final output if there are no tool calls
        if output_schema and not output_schema.is_plain_text() and potential_final_output_text:
            final_output = output_schema.validate_json(potential_final_output_text)
            return await cls.execute_final_output(
                agent=agent,
                original_input=original_input,
                new_response=new_response,
                pre_step_items=pre_step_items,
                new_step_items=new_step_items,
                final_output=final_output,
                hooks=hooks,
                context_wrapper=context_wrapper,
            )
        elif (
            not output_schema or output_schema.is_plain_text()
        ) and not processed_response.has_tools_or_approvals_to_run():
            return await cls.execute_final_output(
                agent=agent,
                original_input=original_input,
                new_response=new_response,
                pre_step_items=pre_step_items,
                new_step_items=new_step_items,
                final_output=potential_final_output_text or "",
                hooks=hooks,
                context_wrapper=context_wrapper,
            )
        else:
            # If there's no final output, we can just run again
            return SingleStepResult(
                original_input=original_input,
                model_response=new_response,
                pre_step_items=pre_step_items,
                new_step_items=new_step_items,
                next_step=NextStepRunAgain(),
            )

    @classmethod
    def maybe_reset_tool_choice(
        cls, agent: Agent[Any], tool_use_tracker: AgentToolUseTracker, model_settings: ModelSettings
    ) -> ModelSettings:
        """Resets tool choice to None if the agent has used tools and the agent's reset_tool_choice
        flag is True."""

        if agent.reset_tool_choice is True and tool_use_tracker.has_used_tools(agent):
            return dataclasses.replace(model_settings, tool_choice=None)

        return model_settings

    @classmethod
    def process_model_response(
        cls,
        *,
        agent: Agent[Any],
        all_tools: list[Tool],
        response: ModelResponse,
        output_schema: AgentOutputSchemaBase | None,
        handoffs: list[Handoff],
    ) -> ProcessedResponse:
        items: list[RunItem] = []

        run_handoffs = []
        functions = []
        computer_actions = []
        local_shell_calls = []
        mcp_approval_requests = []
        tools_used: list[str] = []
        handoff_map = {handoff.tool_name: handoff for handoff in handoffs}
        function_map = {tool.name: tool for tool in all_tools if isinstance(tool, FunctionTool)}
        computer_tool = next((tool for tool in all_tools if isinstance(tool, ComputerTool)), None)
        local_shell_tool = next(
            (tool for tool in all_tools if isinstance(tool, LocalShellTool)), None
        )
        hosted_mcp_server_map = {
            tool.tool_config["server_label"]: tool
            for tool in all_tools
            if isinstance(tool, HostedMCPTool)
        }

        for output in response.output:
            if isinstance(output, ResponseOutputMessage):
                items.append(MessageOutputItem(raw_item=output, agent=agent))
            elif isinstance(output, ResponseFileSearchToolCall):
                items.append(ToolCallItem(raw_item=output, agent=agent))
                tools_used.append("file_search")
            elif isinstance(output, ResponseFunctionWebSearch):
                items.append(ToolCallItem(raw_item=output, agent=agent))
                tools_used.append("web_search")
            elif isinstance(output, ResponseReasoningItem):
                items.append(ReasoningItem(raw_item=output, agent=agent))
            elif isinstance(output, ResponseComputerToolCall):
                items.append(ToolCallItem(raw_item=output, agent=agent))
                tools_used.append("computer_use")
                if not computer_tool:
                    _error_tracing.attach_error_to_current_span(
                        SpanError(
                            message="Computer tool not found",
                            data={},
                        )
                    )
                    raise ModelBehaviorError(
                        "Model produced computer action without a computer tool."
                    )
                computer_actions.append(
                    ToolRunComputerAction(tool_call=output, computer_tool=computer_tool)
                )
            elif isinstance(output, McpApprovalRequest):
                items.append(MCPApprovalRequestItem(raw_item=output, agent=agent))
                if output.server_label not in hosted_mcp_server_map:
                    _error_tracing.attach_error_to_current_span(
                        SpanError(
                            message="MCP server label not found",
                            data={"server_label": output.server_label},
                        )
                    )
                    raise ModelBehaviorError(f"MCP server label {output.server_label} not found")
                else:
                    server = hosted_mcp_server_map[output.server_label]
                    if server.on_approval_request:
                        mcp_approval_requests.append(
                            ToolRunMCPApprovalRequest(
                                request_item=output,
                                mcp_tool=server,
                            )
                        )
                    else:
                        logger.warning(
                            f"MCP server {output.server_label} has no on_approval_request hook"
                        )
            elif isinstance(output, McpListTools):
                items.append(MCPListToolsItem(raw_item=output, agent=agent))
            elif isinstance(output, McpCall):
                items.append(ToolCallItem(raw_item=output, agent=agent))
                tools_used.append("mcp")
            elif isinstance(output, ImageGenerationCall):
                items.append(ToolCallItem(raw_item=output, agent=agent))
                tools_used.append("image_generation")
            elif isinstance(output, ResponseCodeInterpreterToolCall):
                items.append(ToolCallItem(raw_item=output, agent=agent))
                tools_used.append("code_interpreter")
            elif isinstance(output, LocalShellCall):
                items.append(ToolCallItem(raw_item=output, agent=agent))
                tools_used.append("local_shell")
                if not local_shell_tool:
                    _error_tracing.attach_error_to_current_span(
                        SpanError(
                            message="Local shell tool not found",
                            data={},
                        )
                    )
                    raise ModelBehaviorError(
                        "Model produced local shell call without a local shell tool."
                    )
                local_shell_calls.append(
                    ToolRunLocalShellCall(tool_call=output, local_shell_tool=local_shell_tool)
                )

            elif not isinstance(output, ResponseFunctionToolCall):
                logger.warning(f"Unexpected output type, ignoring: {type(output)}")
                continue

            # At this point we know it's a function tool call
            if not isinstance(output, ResponseFunctionToolCall):
                continue

            tools_used.append(output.name)

            # Handoffs
            if output.name in handoff_map:
                items.append(HandoffCallItem(raw_item=output, agent=agent))
                handoff = ToolRunHandoff(
                    tool_call=output,
                    handoff=handoff_map[output.name],
                )
                run_handoffs.append(handoff)
            # Regular function tool call
            else:
                if output.name not in function_map:
                    _error_tracing.attach_error_to_current_span(
                        SpanError(
                            message="Tool not found",
                            data={"tool_name": output.name},
                        )
                    )
                    raise ModelBehaviorError(f"Tool {output.name} not found in agent {agent.name}")
                items.append(ToolCallItem(raw_item=output, agent=agent))
                functions.append(
                    ToolRunFunction(
                        tool_call=output,
                        function_tool=function_map[output.name],
                    )
                )

        return ProcessedResponse(
            new_items=items,
            handoffs=run_handoffs,
            functions=functions,
            computer_actions=computer_actions,
            local_shell_calls=local_shell_calls,
            tools_used=tools_used,
            mcp_approval_requests=mcp_approval_requests,
        )

    @classmethod
    async def execute_function_tool_calls(
        cls,
        *,
        agent: Agent[TContext],
        tool_runs: list[ToolRunFunction],
        hooks: RunHooks[TContext],
        context_wrapper: RunContextWrapper[TContext],
        config: RunConfig,
    ) -> list[FunctionToolResult]:
        async def run_single_tool(
            func_tool: FunctionTool, tool_call: ResponseFunctionToolCall
        ) -> Any:
            with function_span(func_tool.name) as span_fn:
                tool_context = ToolContext.from_agent_context(
<<<<<<< HEAD
                    context_wrapper, tool_call.call_id, tool_call=tool_call
=======
                    context_wrapper,
                    tool_call.call_id,
                    tool_call=tool_call,
>>>>>>> 0bcf1985
                )
                if config.trace_include_sensitive_data:
                    span_fn.span_data.input = tool_call.arguments
                try:
                    _, _, result = await asyncio.gather(
                        hooks.on_tool_start(tool_context, agent, func_tool),
                        (
                            agent.hooks.on_tool_start(tool_context, agent, func_tool)
                            if agent.hooks
                            else _coro.noop_coroutine()
                        ),
                        func_tool.on_invoke_tool(tool_context, tool_call.arguments),
                    )

                    await asyncio.gather(
                        hooks.on_tool_end(tool_context, agent, func_tool, result),
                        (
                            agent.hooks.on_tool_end(tool_context, agent, func_tool, result)
                            if agent.hooks
                            else _coro.noop_coroutine()
                        ),
                    )
                except Exception as e:
                    _error_tracing.attach_error_to_current_span(
                        SpanError(
                            message="Error running tool",
                            data={"tool_name": func_tool.name, "error": str(e)},
                        )
                    )
                    if isinstance(e, AgentsException):
                        raise e
                    raise UserError(f"Error running tool {func_tool.name}: {e}") from e

                if config.trace_include_sensitive_data:
                    span_fn.span_data.output = result
            return result

        tasks = []
        for tool_run in tool_runs:
            function_tool = tool_run.function_tool
            tasks.append(run_single_tool(function_tool, tool_run.tool_call))

        results = await asyncio.gather(*tasks)

        return [
            FunctionToolResult(
                tool=tool_run.function_tool,
                output=result,
                run_item=ToolCallOutputItem(
                    output=result,
                    raw_item=ItemHelpers.tool_call_output_item(tool_run.tool_call, str(result)),
                    agent=agent,
                ),
            )
            for tool_run, result in zip(tool_runs, results)
        ]

    @classmethod
    async def execute_local_shell_calls(
        cls,
        *,
        agent: Agent[TContext],
        calls: list[ToolRunLocalShellCall],
        context_wrapper: RunContextWrapper[TContext],
        hooks: RunHooks[TContext],
        config: RunConfig,
    ) -> list[RunItem]:
        results: list[RunItem] = []
        # Need to run these serially, because each call can affect the local shell state
        for call in calls:
            results.append(
                await LocalShellAction.execute(
                    agent=agent,
                    call=call,
                    hooks=hooks,
                    context_wrapper=context_wrapper,
                    config=config,
                )
            )
        return results

    @classmethod
    async def execute_computer_actions(
        cls,
        *,
        agent: Agent[TContext],
        actions: list[ToolRunComputerAction],
        hooks: RunHooks[TContext],
        context_wrapper: RunContextWrapper[TContext],
        config: RunConfig,
    ) -> list[RunItem]:
        results: list[RunItem] = []
        # Need to run these serially, because each action can affect the computer state
        for action in actions:
            acknowledged: list[ComputerCallOutputAcknowledgedSafetyCheck] | None = None
            if action.tool_call.pending_safety_checks and action.computer_tool.on_safety_check:
                acknowledged = []
                for check in action.tool_call.pending_safety_checks:
                    data = ComputerToolSafetyCheckData(
                        ctx_wrapper=context_wrapper,
                        agent=agent,
                        tool_call=action.tool_call,
                        safety_check=check,
                    )
                    maybe = action.computer_tool.on_safety_check(data)
                    ack = await maybe if inspect.isawaitable(maybe) else maybe
                    if ack:
                        acknowledged.append(
                            ComputerCallOutputAcknowledgedSafetyCheck(
                                id=check.id,
                                code=check.code,
                                message=check.message,
                            )
                        )
                    else:
                        raise UserError("Computer tool safety check was not acknowledged")

            results.append(
                await ComputerAction.execute(
                    agent=agent,
                    action=action,
                    hooks=hooks,
                    context_wrapper=context_wrapper,
                    config=config,
                    acknowledged_safety_checks=acknowledged,
                )
            )

        return results

    @classmethod
    async def execute_handoffs(
        cls,
        *,
        agent: Agent[TContext],
        original_input: str | list[TResponseInputItem],
        pre_step_items: list[RunItem],
        new_step_items: list[RunItem],
        new_response: ModelResponse,
        run_handoffs: list[ToolRunHandoff],
        hooks: RunHooks[TContext],
        context_wrapper: RunContextWrapper[TContext],
        run_config: RunConfig,
    ) -> SingleStepResult:
        # If there is more than one handoff, add tool responses that reject those handoffs
        multiple_handoffs = len(run_handoffs) > 1
        if multiple_handoffs:
            output_message = "Multiple handoffs detected, ignoring this one."
            new_step_items.extend(
                [
                    ToolCallOutputItem(
                        output=output_message,
                        raw_item=ItemHelpers.tool_call_output_item(
                            handoff.tool_call, output_message
                        ),
                        agent=agent,
                    )
                    for handoff in run_handoffs[1:]
                ]
            )

        actual_handoff = run_handoffs[0]
        with handoff_span(from_agent=agent.name) as span_handoff:
            handoff = actual_handoff.handoff
            new_agent: Agent[Any] = await handoff.on_invoke_handoff(
                context_wrapper, actual_handoff.tool_call.arguments
            )
            span_handoff.span_data.to_agent = new_agent.name
            if multiple_handoffs:
                requested_agents = [handoff.handoff.agent_name for handoff in run_handoffs]
                span_handoff.set_error(
                    SpanError(
                        message="Multiple handoffs requested",
                        data={
                            "requested_agents": requested_agents,
                        },
                    )
                )

            # Append a tool output item for the handoff
            new_step_items.append(
                HandoffOutputItem(
                    agent=agent,
                    raw_item=ItemHelpers.tool_call_output_item(
                        actual_handoff.tool_call,
                        handoff.get_transfer_message(new_agent),
                    ),
                    source_agent=agent,
                    target_agent=new_agent,
                )
            )

            # Execute handoff hooks
            await asyncio.gather(
                hooks.on_handoff(
                    context=context_wrapper,
                    from_agent=agent,
                    to_agent=new_agent,
                ),
                (
                    agent.hooks.on_handoff(
                        context_wrapper,
                        agent=new_agent,
                        source=agent,
                    )
                    if agent.hooks
                    else _coro.noop_coroutine()
                ),
            )

            # If there's an input filter, filter the input for the next agent
            input_filter = handoff.input_filter or (
                run_config.handoff_input_filter if run_config else None
            )
            if input_filter:
                logger.debug("Filtering inputs for handoff")
                handoff_input_data = HandoffInputData(
                    input_history=tuple(original_input)
                    if isinstance(original_input, list)
                    else original_input,
                    pre_handoff_items=tuple(pre_step_items),
                    new_items=tuple(new_step_items),
                    run_context=context_wrapper,
                )
                if not callable(input_filter):
                    _error_tracing.attach_error_to_span(
                        span_handoff,
                        SpanError(
                            message="Invalid input filter",
                            data={"details": "not callable()"},
                        ),
                    )
                    raise UserError(f"Invalid input filter: {input_filter}")
                filtered = input_filter(handoff_input_data)
                if inspect.isawaitable(filtered):
                    filtered = await filtered
                if not isinstance(filtered, HandoffInputData):
                    _error_tracing.attach_error_to_span(
                        span_handoff,
                        SpanError(
                            message="Invalid input filter result",
                            data={"details": "not a HandoffInputData"},
                        ),
                    )
                    raise UserError(f"Invalid input filter result: {filtered}")

                original_input = (
                    filtered.input_history
                    if isinstance(filtered.input_history, str)
                    else list(filtered.input_history)
                )
                pre_step_items = list(filtered.pre_handoff_items)
                new_step_items = list(filtered.new_items)

        return SingleStepResult(
            original_input=original_input,
            model_response=new_response,
            pre_step_items=pre_step_items,
            new_step_items=new_step_items,
            next_step=NextStepHandoff(new_agent),
        )

    @classmethod
    async def execute_mcp_approval_requests(
        cls,
        *,
        agent: Agent[TContext],
        approval_requests: list[ToolRunMCPApprovalRequest],
        context_wrapper: RunContextWrapper[TContext],
    ) -> list[RunItem]:
        async def run_single_approval(approval_request: ToolRunMCPApprovalRequest) -> RunItem:
            callback = approval_request.mcp_tool.on_approval_request
            assert callback is not None, "Callback is required for MCP approval requests"
            maybe_awaitable_result = callback(
                MCPToolApprovalRequest(context_wrapper, approval_request.request_item)
            )
            if inspect.isawaitable(maybe_awaitable_result):
                result = await maybe_awaitable_result
            else:
                result = maybe_awaitable_result
            reason = result.get("reason", None)
            raw_item: McpApprovalResponse = {
                "approval_request_id": approval_request.request_item.id,
                "approve": result["approve"],
                "type": "mcp_approval_response",
            }
            if not result["approve"] and reason:
                raw_item["reason"] = reason
            return MCPApprovalResponseItem(
                raw_item=raw_item,
                agent=agent,
            )

        tasks = [run_single_approval(approval_request) for approval_request in approval_requests]
        return await asyncio.gather(*tasks)

    @classmethod
    async def execute_final_output(
        cls,
        *,
        agent: Agent[TContext],
        original_input: str | list[TResponseInputItem],
        new_response: ModelResponse,
        pre_step_items: list[RunItem],
        new_step_items: list[RunItem],
        final_output: Any,
        hooks: RunHooks[TContext],
        context_wrapper: RunContextWrapper[TContext],
    ) -> SingleStepResult:
        # Run the on_end hooks
        await cls.run_final_output_hooks(agent, hooks, context_wrapper, final_output)

        return SingleStepResult(
            original_input=original_input,
            model_response=new_response,
            pre_step_items=pre_step_items,
            new_step_items=new_step_items,
            next_step=NextStepFinalOutput(final_output),
        )

    @classmethod
    async def run_final_output_hooks(
        cls,
        agent: Agent[TContext],
        hooks: RunHooks[TContext],
        context_wrapper: RunContextWrapper[TContext],
        final_output: Any,
    ):
        await asyncio.gather(
            hooks.on_agent_end(context_wrapper, agent, final_output),
            agent.hooks.on_end(context_wrapper, agent, final_output)
            if agent.hooks
            else _coro.noop_coroutine(),
        )

    @classmethod
    async def run_single_input_guardrail(
        cls,
        agent: Agent[Any],
        guardrail: InputGuardrail[TContext],
        input: str | list[TResponseInputItem],
        context: RunContextWrapper[TContext],
    ) -> InputGuardrailResult:
        with guardrail_span(guardrail.get_name()) as span_guardrail:
            result = await guardrail.run(agent, input, context)
            span_guardrail.span_data.triggered = result.output.tripwire_triggered
            return result

    @classmethod
    async def run_single_output_guardrail(
        cls,
        guardrail: OutputGuardrail[TContext],
        agent: Agent[Any],
        agent_output: Any,
        context: RunContextWrapper[TContext],
    ) -> OutputGuardrailResult:
        with guardrail_span(guardrail.get_name()) as span_guardrail:
            result = await guardrail.run(agent=agent, agent_output=agent_output, context=context)
            span_guardrail.span_data.triggered = result.output.tripwire_triggered
            return result

    @classmethod
    def stream_step_items_to_queue(
        cls,
        new_step_items: list[RunItem],
        queue: asyncio.Queue[StreamEvent | QueueCompleteSentinel],
    ):
        for item in new_step_items:
            if isinstance(item, MessageOutputItem):
                event = RunItemStreamEvent(item=item, name="message_output_created")
            elif isinstance(item, HandoffCallItem):
                event = RunItemStreamEvent(item=item, name="handoff_requested")
            elif isinstance(item, HandoffOutputItem):
                event = RunItemStreamEvent(item=item, name="handoff_occured")
            elif isinstance(item, ToolCallItem):
                event = RunItemStreamEvent(item=item, name="tool_called")
            elif isinstance(item, ToolCallOutputItem):
                event = RunItemStreamEvent(item=item, name="tool_output")
            elif isinstance(item, ReasoningItem):
                event = RunItemStreamEvent(item=item, name="reasoning_item_created")
            elif isinstance(item, MCPApprovalRequestItem):
                event = RunItemStreamEvent(item=item, name="mcp_approval_requested")
            elif isinstance(item, MCPListToolsItem):
                event = RunItemStreamEvent(item=item, name="mcp_list_tools")

            else:
                logger.warning(f"Unexpected item type: {type(item)}")
                event = None

            if event:
                queue.put_nowait(event)

    @classmethod
    def stream_step_result_to_queue(
        cls,
        step_result: SingleStepResult,
        queue: asyncio.Queue[StreamEvent | QueueCompleteSentinel],
    ):
        cls.stream_step_items_to_queue(step_result.new_step_items, queue)

    @classmethod
    async def _check_for_final_output_from_tools(
        cls,
        *,
        agent: Agent[TContext],
        tool_results: list[FunctionToolResult],
        context_wrapper: RunContextWrapper[TContext],
        config: RunConfig,
    ) -> ToolsToFinalOutputResult:
        """Determine if tool results should produce a final output.
        Returns:
            ToolsToFinalOutputResult: Indicates whether final output is ready, and the output value.
        """
        if not tool_results:
            return _NOT_FINAL_OUTPUT

        if agent.tool_use_behavior == "run_llm_again":
            return _NOT_FINAL_OUTPUT
        elif agent.tool_use_behavior == "stop_on_first_tool":
            return ToolsToFinalOutputResult(
                is_final_output=True, final_output=tool_results[0].output
            )
        elif isinstance(agent.tool_use_behavior, dict):
            names = agent.tool_use_behavior.get("stop_at_tool_names", [])
            for tool_result in tool_results:
                if tool_result.tool.name in names:
                    return ToolsToFinalOutputResult(
                        is_final_output=True, final_output=tool_result.output
                    )
            return ToolsToFinalOutputResult(is_final_output=False, final_output=None)
        elif callable(agent.tool_use_behavior):
            if inspect.iscoroutinefunction(agent.tool_use_behavior):
                return await cast(
                    Awaitable[ToolsToFinalOutputResult],
                    agent.tool_use_behavior(context_wrapper, tool_results),
                )
            else:
                return cast(
                    ToolsToFinalOutputResult, agent.tool_use_behavior(context_wrapper, tool_results)
                )

        logger.error(f"Invalid tool_use_behavior: {agent.tool_use_behavior}")
        raise UserError(f"Invalid tool_use_behavior: {agent.tool_use_behavior}")


class TraceCtxManager:
    """Creates a trace only if there is no current trace, and manages the trace lifecycle."""

    def __init__(
        self,
        workflow_name: str,
        trace_id: str | None,
        group_id: str | None,
        metadata: dict[str, Any] | None,
        disabled: bool,
    ):
        self.trace: Trace | None = None
        self.workflow_name = workflow_name
        self.trace_id = trace_id
        self.group_id = group_id
        self.metadata = metadata
        self.disabled = disabled

    def __enter__(self) -> TraceCtxManager:
        current_trace = get_current_trace()
        if not current_trace:
            self.trace = trace(
                workflow_name=self.workflow_name,
                trace_id=self.trace_id,
                group_id=self.group_id,
                metadata=self.metadata,
                disabled=self.disabled,
            )
            self.trace.start(mark_as_current=True)

        return self

    def __exit__(self, exc_type, exc_val, exc_tb):
        if self.trace:
            self.trace.finish(reset_current=True)


class ComputerAction:
    @classmethod
    async def execute(
        cls,
        *,
        agent: Agent[TContext],
        action: ToolRunComputerAction,
        hooks: RunHooks[TContext],
        context_wrapper: RunContextWrapper[TContext],
        config: RunConfig,
        acknowledged_safety_checks: list[ComputerCallOutputAcknowledgedSafetyCheck] | None = None,
    ) -> RunItem:
        output_func = (
            cls._get_screenshot_async(action.computer_tool.computer, action.tool_call)
            if isinstance(action.computer_tool.computer, AsyncComputer)
            else cls._get_screenshot_sync(action.computer_tool.computer, action.tool_call)
        )

        _, _, output = await asyncio.gather(
            hooks.on_tool_start(context_wrapper, agent, action.computer_tool),
            (
                agent.hooks.on_tool_start(context_wrapper, agent, action.computer_tool)
                if agent.hooks
                else _coro.noop_coroutine()
            ),
            output_func,
        )

        await asyncio.gather(
            hooks.on_tool_end(context_wrapper, agent, action.computer_tool, output),
            (
                agent.hooks.on_tool_end(context_wrapper, agent, action.computer_tool, output)
                if agent.hooks
                else _coro.noop_coroutine()
            ),
        )

        # TODO: don't send a screenshot every single time, use references
        image_url = f"data:image/png;base64,{output}"
        return ToolCallOutputItem(
            agent=agent,
            output=image_url,
            raw_item=ComputerCallOutput(
                call_id=action.tool_call.call_id,
                output={
                    "type": "computer_screenshot",
                    "image_url": image_url,
                },
                type="computer_call_output",
                acknowledged_safety_checks=acknowledged_safety_checks,
            ),
        )

    @classmethod
    async def _get_screenshot_sync(
        cls,
        computer: Computer,
        tool_call: ResponseComputerToolCall,
    ) -> str:
        action = tool_call.action
        if isinstance(action, ActionClick):
            computer.click(action.x, action.y, action.button)
        elif isinstance(action, ActionDoubleClick):
            computer.double_click(action.x, action.y)
        elif isinstance(action, ActionDrag):
            computer.drag([(p.x, p.y) for p in action.path])
        elif isinstance(action, ActionKeypress):
            computer.keypress(action.keys)
        elif isinstance(action, ActionMove):
            computer.move(action.x, action.y)
        elif isinstance(action, ActionScreenshot):
            computer.screenshot()
        elif isinstance(action, ActionScroll):
            computer.scroll(action.x, action.y, action.scroll_x, action.scroll_y)
        elif isinstance(action, ActionType):
            computer.type(action.text)
        elif isinstance(action, ActionWait):
            computer.wait()

        return computer.screenshot()

    @classmethod
    async def _get_screenshot_async(
        cls,
        computer: AsyncComputer,
        tool_call: ResponseComputerToolCall,
    ) -> str:
        action = tool_call.action
        if isinstance(action, ActionClick):
            await computer.click(action.x, action.y, action.button)
        elif isinstance(action, ActionDoubleClick):
            await computer.double_click(action.x, action.y)
        elif isinstance(action, ActionDrag):
            await computer.drag([(p.x, p.y) for p in action.path])
        elif isinstance(action, ActionKeypress):
            await computer.keypress(action.keys)
        elif isinstance(action, ActionMove):
            await computer.move(action.x, action.y)
        elif isinstance(action, ActionScreenshot):
            await computer.screenshot()
        elif isinstance(action, ActionScroll):
            await computer.scroll(action.x, action.y, action.scroll_x, action.scroll_y)
        elif isinstance(action, ActionType):
            await computer.type(action.text)
        elif isinstance(action, ActionWait):
            await computer.wait()

        return await computer.screenshot()


class LocalShellAction:
    @classmethod
    async def execute(
        cls,
        *,
        agent: Agent[TContext],
        call: ToolRunLocalShellCall,
        hooks: RunHooks[TContext],
        context_wrapper: RunContextWrapper[TContext],
        config: RunConfig,
    ) -> RunItem:
        await asyncio.gather(
            hooks.on_tool_start(context_wrapper, agent, call.local_shell_tool),
            (
                agent.hooks.on_tool_start(context_wrapper, agent, call.local_shell_tool)
                if agent.hooks
                else _coro.noop_coroutine()
            ),
        )

        request = LocalShellCommandRequest(
            ctx_wrapper=context_wrapper,
            data=call.tool_call,
        )
        output = call.local_shell_tool.executor(request)
        if inspect.isawaitable(output):
            result = await output
        else:
            result = output

        await asyncio.gather(
            hooks.on_tool_end(context_wrapper, agent, call.local_shell_tool, result),
            (
                agent.hooks.on_tool_end(context_wrapper, agent, call.local_shell_tool, result)
                if agent.hooks
                else _coro.noop_coroutine()
            ),
        )

        return ToolCallOutputItem(
            agent=agent,
            output=output,
            raw_item={
                "type": "local_shell_call_output",
                "id": call.tool_call.call_id,
                "output": result,
                # "id": "out" + call.tool_call.id,  # TODO remove this, it should be optional
            },
        )<|MERGE_RESOLUTION|>--- conflicted
+++ resolved
@@ -544,18 +544,14 @@
         context_wrapper: RunContextWrapper[TContext],
         config: RunConfig,
     ) -> list[FunctionToolResult]:
-        async def run_single_tool(
+                async def run_single_tool(
             func_tool: FunctionTool, tool_call: ResponseFunctionToolCall
         ) -> Any:
             with function_span(func_tool.name) as span_fn:
                 tool_context = ToolContext.from_agent_context(
-<<<<<<< HEAD
-                    context_wrapper, tool_call.call_id, tool_call=tool_call
-=======
                     context_wrapper,
                     tool_call.call_id,
                     tool_call=tool_call,
->>>>>>> 0bcf1985
                 )
                 if config.trace_include_sensitive_data:
                     span_fn.span_data.input = tool_call.arguments
