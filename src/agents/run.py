--- conflicted
+++ resolved
@@ -662,28 +662,8 @@
         current_span: Span[AgentSpanData] | None = None
 
         try:
-<<<<<<< HEAD
             if streamed_result.trace:
                 streamed_result.trace.start(mark_as_current=True)
-=======
-            while True:
-                if streamed_result.is_complete:
-                    break
-
-                all_tools = await cls._get_all_tools(current_agent, context_wrapper)
-
-                # Start an agent span if we don't have one. This span is ended if the current
-                # agent changes, or if the agent loop ends.
-                if current_span is None:
-                    handoff_names = [
-                        h.agent_name
-                        for h in await cls._get_handoffs(current_agent, context_wrapper)
-                    ]
-                    if output_schema := cls._get_output_schema(current_agent):
-                        output_type_name = output_schema.name()
-                    else:
-                        output_type_name = "str"
->>>>>>> c2005f82
 
             # Prepare input with session if enabled
             prepared_input = await AgentRunner._prepare_input_with_session(
@@ -714,7 +694,7 @@
                     # agent changes, or if the agent loop ends.
                     if current_span is None:
                         handoff_names = [
-                            h.agent_name for h in AgentRunner._get_handoffs(current_agent)
+                            h.agent_name for h in await AgentRunner._get_handoffs(current_agent, context_wrapper)
                         ]
                         if output_schema := AgentRunner._get_output_schema(current_agent):
                             output_type_name = output_schema.name()
@@ -907,13 +887,8 @@
             agent.get_prompt(context_wrapper),
         )
 
-<<<<<<< HEAD
-        handoffs = AgentRunner._get_handoffs(agent)
+        handoffs = await AgentRunner._get_handoffs(agent, context_wrapper)
         model = AgentRunner._get_model(agent, run_config)
-=======
-        handoffs = await cls._get_handoffs(agent, context_wrapper)
-        model = cls._get_model(agent, run_config)
->>>>>>> c2005f82
         model_settings = agent.model_settings.resolve(run_config.model_settings)
         model_settings = RunImpl.maybe_reset_tool_choice(
             agent, tool_use_tracker, model_settings
@@ -1015,13 +990,8 @@
             agent.get_prompt(context_wrapper),
         )
 
-<<<<<<< HEAD
         output_schema = AgentRunner._get_output_schema(agent)
-        handoffs = AgentRunner._get_handoffs(agent)
-=======
-        output_schema = cls._get_output_schema(agent)
-        handoffs = await cls._get_handoffs(agent, context_wrapper)
->>>>>>> c2005f82
+        handoffs = await AgentRunner._get_handoffs(agent, context_wrapper)
         input = ItemHelpers.input_to_new_input_list(original_input)
         input.extend(
             [generated_item.to_input_item() for generated_item in generated_items]
