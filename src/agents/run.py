--- conflicted
+++ resolved
@@ -62,6 +62,18 @@
     "current_run_config", default=None
 )
 
+
+def get_current_run_config() -> RunConfig | None:
+    """Get the current run configuration from context."""
+    value = _current_run_config.get()
+    return None if value is contextvars.Token.MISSING else value
+
+
+def set_current_run_config(run_config: RunConfig | None) -> contextvars.Token[RunConfig | None]:
+    """Set the current run configuration in context."""
+    return _current_run_config.set(run_config)
+
+
 DEFAULT_MAX_TURNS = 10
 
 DEFAULT_AGENT_RUNNER: AgentRunner = None  # type: ignore
@@ -84,21 +96,6 @@
     """
     global DEFAULT_AGENT_RUNNER
     return DEFAULT_AGENT_RUNNER
-
-
-def get_current_run_config() -> RunConfig | None:
-    """Get the current run config from context."""
-    return _current_run_config.get()
-
-
-def set_current_run_config(run_config: RunConfig | None) -> contextvars.Token[RunConfig | None]:
-    """Set the current run config in context."""
-    return _current_run_config.set(run_config)
-
-
-def reset_current_run_config(token: contextvars.Token[RunConfig | None]) -> None:
-    """Reset the current run config in context."""
-    _current_run_config.reset(token)
 
 
 @dataclass
@@ -160,10 +157,8 @@
     """
 
     pass_run_config_to_sub_agents: bool = False
-    """
-    Whether to pass this run configuration to sub-agents when using as_tool().
-    If True, sub-agents will inherit the parent's run configuration.
-    """
+    """Whether to pass the run configuration to sub-agents when using agent-as-tool pattern."""
+
 
 class RunOptions(TypedDict, Generic[TContext]):
     """Arguments for ``AgentRunner`` methods."""
@@ -367,29 +362,15 @@
         if run_config is None:
             run_config = RunConfig()
 
+        # Set the run_config in context if enabled
+        context_token = None
+        if run_config.pass_run_config_to_sub_agents:
+            context_token = set_current_run_config(run_config)
+
         # Prepare input with session if enabled
         prepared_input = await self._prepare_input_with_session(input, session)
 
         tool_use_tracker = AgentToolUseTracker()
-
-<<<<<<< HEAD
-        # Set the run_config context variable if enabled
-        run_config_token = None
-        if run_config.pass_run_config_to_sub_agents:
-            run_config_token = set_current_run_config(run_config)
-=======
-        with TraceCtxManager(
-            workflow_name=run_config.workflow_name,
-            trace_id=run_config.trace_id,
-            group_id=run_config.group_id,
-            metadata=run_config.trace_metadata,
-            disabled=run_config.tracing_disabled,
-        ):
-            current_turn = 0
-            original_input: str | list[TResponseInputItem] = copy.deepcopy(prepared_input)
-            generated_items: list[RunItem] = []
-            model_responses: list[ModelResponse] = []
->>>>>>> 00c87ea6
 
         try:
             with TraceCtxManager(
@@ -400,7 +381,7 @@
                 disabled=run_config.tracing_disabled,
             ):
                 current_turn = 0
-                original_input: str | list[TResponseInputItem] = copy.deepcopy(input)
+                original_input: str | list[TResponseInputItem] = copy.deepcopy(prepared_input)
                 generated_items: list[RunItem] = []
                 model_responses: list[ModelResponse] = []
 
@@ -455,14 +436,13 @@
                             f"Running agent {current_agent.name} (turn {current_turn})",
                         )
 
-<<<<<<< HEAD
                         if current_turn == 1:
                             input_guardrail_results, turn_result = await asyncio.gather(
                                 self._run_input_guardrails(
                                     starting_agent,
                                     starting_agent.input_guardrails
                                     + (run_config.input_guardrails or []),
-                                    copy.deepcopy(input),
+                                    copy.deepcopy(prepared_input),
                                     context_wrapper,
                                 ),
                                 self._run_single_turn(
@@ -480,18 +460,6 @@
                             )
                         else:
                             turn_result = await self._run_single_turn(
-=======
-                    if current_turn == 1:
-                        input_guardrail_results, turn_result = await asyncio.gather(
-                            self._run_input_guardrails(
-                                starting_agent,
-                                starting_agent.input_guardrails
-                                + (run_config.input_guardrails or []),
-                                copy.deepcopy(prepared_input),
-                                context_wrapper,
-                            ),
-                            self._run_single_turn(
->>>>>>> 00c87ea6
                                 agent=current_agent,
                                 all_tools=all_tools,
                                 original_input=original_input,
@@ -509,17 +477,15 @@
                         original_input = turn_result.original_input
                         generated_items = turn_result.generated_items
 
-<<<<<<< HEAD
                         if isinstance(turn_result.next_step, NextStepFinalOutput):
                             output_guardrail_results = await self._run_output_guardrails(
-                                current_agent.output_guardrails + (
-                                    run_config.output_guardrails or []
-                                ),
+                                current_agent.output_guardrails
+                                + (run_config.output_guardrails or []),
                                 current_agent,
                                 turn_result.next_step.output,
                                 context_wrapper,
                             )
-                            return RunResult(
+                            result = RunResult(
                                 input=original_input,
                                 new_items=generated_items,
                                 raw_responses=model_responses,
@@ -529,6 +495,11 @@
                                 output_guardrail_results=output_guardrail_results,
                                 context_wrapper=context_wrapper,
                             )
+
+                            # Save the conversation to session if enabled
+                            await self._save_result_to_session(session, input, result)
+
+                            return result
                         elif isinstance(turn_result.next_step, NextStepHandoff):
                             current_agent = cast(Agent[TContext], turn_result.next_step.new_agent)
                             current_span.finish(reset_current=True)
@@ -553,37 +524,11 @@
                     raise
                 finally:
                     if current_span:
-=======
-                    if isinstance(turn_result.next_step, NextStepFinalOutput):
-                        output_guardrail_results = await self._run_output_guardrails(
-                            current_agent.output_guardrails + (run_config.output_guardrails or []),
-                            current_agent,
-                            turn_result.next_step.output,
-                            context_wrapper,
-                        )
-                        result = RunResult(
-                            input=original_input,
-                            new_items=generated_items,
-                            raw_responses=model_responses,
-                            final_output=turn_result.next_step.output,
-                            _last_agent=current_agent,
-                            input_guardrail_results=input_guardrail_results,
-                            output_guardrail_results=output_guardrail_results,
-                            context_wrapper=context_wrapper,
-                        )
-
-                        # Save the conversation to session if enabled
-                        await self._save_result_to_session(session, input, result)
-
-                        return result
-                    elif isinstance(turn_result.next_step, NextStepHandoff):
-                        current_agent = cast(Agent[TContext], turn_result.next_step.new_agent)
->>>>>>> 00c87ea6
                         current_span.finish(reset_current=True)
         finally:
-            # Always clean up the context variable
-            if run_config_token is not None:
-                reset_current_run_config(run_config_token)
+            # Always reset the context variable
+            if context_token is not None:
+                _current_run_config.set(context_token.old_value)
 
     def run_sync(
         self,
@@ -629,10 +574,10 @@
         if run_config is None:
             run_config = RunConfig()
 
-        # Set the run_config context variable if enabled
-        run_config_token = None
+        # Set the run_config in context if enabled
+        context_token = None
         if run_config.pass_run_config_to_sub_agents:
-            run_config_token = set_current_run_config(run_config)
+            context_token = set_current_run_config(run_config)
 
         try:
             # If there's already a trace, we don't create a new one. In addition, we can't end the
@@ -669,12 +614,6 @@
                 _current_agent_output_schema=output_schema,
                 trace=new_trace,
                 context_wrapper=context_wrapper,
-<<<<<<< HEAD
-=======
-                run_config=run_config,
-                previous_response_id=previous_response_id,
-                session=session,
->>>>>>> 00c87ea6
             )
 
             # Kick off the actual agent loop in the background and return the
@@ -689,13 +628,14 @@
                     context_wrapper=context_wrapper,
                     run_config=run_config,
                     previous_response_id=previous_response_id,
+                    session=session,
                 )
             )
             return streamed_result
         finally:
             # Always reset the context variable
-            if run_config_token is not None:
-                reset_current_run_config(run_config_token)
+            if context_token is not None:
+                _current_run_config.set(context_token.old_value)
 
     @classmethod
     async def _run_input_guardrails_with_queue(
