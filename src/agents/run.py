--- conflicted
+++ resolved
@@ -179,14 +179,14 @@
     An optional dictionary of additional metadata to include with the trace.
     """
 
-<<<<<<< HEAD
     session_input_callback: SessionInputHandler = None
     """Defines how to handle session history when new input is provided.
 
     - `None` (default): The new input is appended to the session history.
     - `SessionMixerCallable`: A custom function that receives the history and new input, and
       returns the desired combined list of items.
-=======
+    """
+
     call_model_input_filter: CallModelInputFilter | None = None
     """
     Optional callback that is invoked immediately before calling the model. It receives the current
@@ -195,7 +195,6 @@
 
     This allows you to edit the input sent to the model e.g. to stay within a token limit.
     For example, you can use this to add a system prompt to the input.
->>>>>>> 50a909a3
     """
 
 
