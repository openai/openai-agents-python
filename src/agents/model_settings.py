--- conflicted
+++ resolved
@@ -42,16 +42,15 @@
     max_tokens: int | None = None
     """The maximum number of output tokens to generate."""
 
-<<<<<<< HEAD
     reasoning: Reasoning | None = None
     """Controls reasoning behavior for reasoning-capable models.
     For o-series models: Use 'effort' key with values 'low', 'medium', or 'high' to control
     reasoning effort. For computer_use_preview: Use 'generate_summary' key with values
     'concise' or 'detailed' to get reasoning summaries."""
-=======
+
     metadata: dict[str, str] | None = None
     """Metadata to include with the model response call."""
->>>>>>> 0110f3ad
+
 
     store: bool | None = None
     """Whether to store the generated model response for later retrieval.
