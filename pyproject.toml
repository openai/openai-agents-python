[project]
name = "openai-agents"
version = "0.0.10"
description = "OpenAI Agents SDK"
readme = "README.md"
requires-python = ">=3.9"
license = "MIT"
authors = [{ name = "OpenAI", email = "support@openai.com" }]
dependencies = [
    "openai>=1.69.0",
    "pydantic>=2.10, <3",
    "griffe>=1.5.6, <2",
    "typing-extensions>=4.12.2, <5",
    "requests>=2.0, <3",
    "types-requests>=2.0, <3",
    "mcp>=1.6.0, <2; python_version >= '3.10'",
<<<<<<< HEAD
    "mkdocs-static-i18n>=1.3.0",
    "eval-type-backport>=0.2.2",
    "numpy>=2.0.2",
=======
>>>>>>> b978b438
]
classifiers = [
    "Typing :: Typed",
    "Intended Audience :: Developers",
    "Programming Language :: Python :: 3",
    "Programming Language :: Python :: 3.9",
    "Programming Language :: Python :: 3.10",
    "Programming Language :: Python :: 3.11",
    "Programming Language :: Python :: 3.12",
    "Intended Audience :: Developers",
    "Operating System :: OS Independent",
    "Topic :: Software Development :: Libraries :: Python Modules",
    "License :: OSI Approved :: MIT License",
]

[project.urls]
Homepage = "https://github.com/openai/openai-agents-python"
Repository = "https://github.com/openai/openai-agents-python"

[project.optional-dependencies]
voice = ["numpy>=2.2.0, <3; python_version>='3.10'", "websockets>=15.0, <16"]
viz = ["graphviz>=0.17"]

[dependency-groups]
dev = [
    "mypy",
    "ruff==0.9.2",
    "pytest",
    "pytest-asyncio",
    "pytest-mock>=3.14.0",
    "rich",
    "mkdocs>=1.6.0",
    "mkdocs-material>=9.6.0",
    "mkdocstrings[python]>=0.28.0",
    "mkdocs-static-i18n",
    "coverage>=7.6.12",
    "playwright==1.50.0",
    "inline-snapshot>=0.20.7",
    "pynput",
    "types-pynput",
    "sounddevice",
    "textual",
    "websockets",
    "graphviz",
    "mkdocs-static-i18n>=1.3.0",
    "eval-type-backport>=0.2.2",
]

[tool.uv.workspace]
members = ["agents"]

[tool.uv.sources]
agents = { workspace = true }

[build-system]
requires = ["hatchling"]
build-backend = "hatchling.build"

[tool.hatch.build.targets.wheel]
packages = ["src/agents"]


[tool.ruff]
line-length = 100
target-version = "py39"

[tool.ruff.lint]
select = [
    "E",  # pycodestyle errors
    "W",  # pycodestyle warnings
    "F",  # pyflakes
    "I",  # isort
    "B",  # flake8-bugbear
    "C4", # flake8-comprehensions
    "UP", # pyupgrade
]
isort = { combine-as-imports = true, known-first-party = ["agents"] }

[tool.ruff.lint.pydocstyle]
convention = "google"

[tool.ruff.lint.per-file-ignores]
"examples/**/*.py" = ["E501"]

[tool.mypy]
strict = true
disallow_incomplete_defs = false
disallow_untyped_defs = false
disallow_untyped_calls = false

[[tool.mypy.overrides]]
module = "sounddevice.*"
ignore_missing_imports = true

[tool.coverage.run]
source = ["tests", "src/agents"]

[tool.coverage.report]
show_missing = true
sort = "-Cover"
exclude_also = [
    # This is only executed while typechecking
    "if TYPE_CHECKING:",
    "@abc.abstractmethod",
    "raise NotImplementedError",
    "logger.debug",
]

[tool.pytest.ini_options]
asyncio_mode = "auto"
asyncio_default_fixture_loop_scope = "session"
filterwarnings = [
    # This is a warning that is expected to happen: we have an async filter that raises an exception
    "ignore:coroutine 'test_async_input_filter_fails.<locals>.invalid_input_filter' was never awaited:RuntimeWarning",
]
markers = [
    "allow_call_model_methods: mark test as allowing calls to real model implementations",
]

[tool.inline-snapshot]
format-command = "ruff format --stdin-filename {filename}"<|MERGE_RESOLUTION|>--- conflicted
+++ resolved
@@ -14,12 +14,6 @@
     "requests>=2.0, <3",
     "types-requests>=2.0, <3",
     "mcp>=1.6.0, <2; python_version >= '3.10'",
-<<<<<<< HEAD
-    "mkdocs-static-i18n>=1.3.0",
-    "eval-type-backport>=0.2.2",
-    "numpy>=2.0.2",
-=======
->>>>>>> b978b438
 ]
 classifiers = [
     "Typing :: Typed",
