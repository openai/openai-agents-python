--- conflicted
+++ resolved
@@ -14,11 +14,7 @@
     "requests>=2.0, <3",
     "types-requests>=2.0, <3",
     "mcp>=1.6.0, <2; python_version >= '3.10'",
-<<<<<<< HEAD
-    "numpy>=2.0.2",
-=======
     "mkdocs-static-i18n>=1.3.0",
->>>>>>> d089886f
 ]
 classifiers = [
     "Typing :: Typed",
