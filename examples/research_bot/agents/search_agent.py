--- conflicted
+++ resolved
@@ -2,19 +2,11 @@
 from agents.model_settings import ModelSettings
 
 INSTRUCTIONS = (
-<<<<<<< HEAD
-    "You are a research assistant. Given a search term, you search the web for that term and"
-    "produce a concise summary of the results. The summary must 2-3 paragraphs and less than 300"
-    "words. Capture the main points. Write succinctly, no need to have complete sentences or good"
-    "grammar. This will be consumed by someone synthesizing a report, so its vital you capture the"
-    "essence and ignore any fluff. Do not include any additional commentary other than the summary"
-=======
     "You are a research assistant. Given a search term, you search the web for that term and "
     "produce a concise summary of the results. The summary must 2-3 paragraphs and less than 300 "
     "words. Capture the main points. Write succinctly, no need to have complete sentences or good "
     "grammar. This will be consumed by someone synthesizing a report, so its vital you capture the "
     "essence and ignore any fluff. Do not include any additional commentary other than the summary "
->>>>>>> 68c725f9
     "itself."
 )
 
